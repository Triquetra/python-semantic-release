# CHANGELOG


<<<<<<< HEAD
=======
## v7.34.6 (2023-06-17)

### Fix

* Relax invoke dependency constraint ([`18ea200`](https://github.com/python-semantic-release/python-semantic-release/commit/18ea200633fd67e07f3d4121df5aa4c6dd29d154))

## v7.34.5 (2023-06-17)

### Fix

* Consider empty commits ([#608](https://github.com/python-semantic-release/python-semantic-release/issues/608)) ([`6f2e890`](https://github.com/python-semantic-release/python-semantic-release/commit/6f2e8909636595d3cb5e858f42c63820cda45974))

## v7.34.4 (2023-06-15)

### Fix

* Docker build fails installing git ([#605](https://github.com/python-semantic-release/python-semantic-release/issues/605)) ([`9e3eb97`](https://github.com/python-semantic-release/python-semantic-release/commit/9e3eb979783bc39ca564c2967c6c77eecba682e6))

## v7.34.3 (2023-06-01)

### Fix
>>>>>>> c633414a

## v8.0.0-rc.1 (2023-06-17)

### Feature

* feat: promote to rc ([`8b89ecd`](https://github.com/python-semantic-release/python-semantic-release/commit/8b89ecdcca8cf19035bfc8f186d812b9070c11a0))

### Fix

* fix: pin Debian version in Dockerfile ([`d17ec69`](https://github.com/python-semantic-release/python-semantic-release/commit/d17ec69ccaa8236da88b6bb7d70601cfbae3919d))


## v8.0.0-alpha.8 (2023-06-13)

### Ci

* ci: pass tag output and conditionally execute publish steps ([`d568c69`](https://github.com/python-semantic-release/python-semantic-release/commit/d568c69db71bc756e3081a5f2e1331de3118a8e6))

### Fix

* fix: correct assets type in configuration (#603)

* change raw config assets type

* fix: correct assets type-annotation for RuntimeContext

---------

Co-authored-by: Bernard Cooke &lt;bernard-cooke@hotmail.com&gt; ([`0e85b94`](https://github.com/python-semantic-release/python-semantic-release/commit/0e85b94100d4168b8db61feea1ad0d19eed2f098))

### Test

* test: separate command line tests by stdout and stderr ([`01fa1b6`](https://github.com/python-semantic-release/python-semantic-release/commit/01fa1b61195223aac9d262d1d17bca462b5077f9))


## v8.0.0-alpha.7 (2023-06-11)

### Documentation

* docs: convert to Furo theme ([`e02547e`](https://github.com/python-semantic-release/python-semantic-release/commit/e02547e6a7ace836398c2401f322207e37f560a4))

* docs: update docs with additional required permissions ([`8d09c30`](https://github.com/python-semantic-release/python-semantic-release/commit/8d09c3055528867a8f6ae3eda0cff511f2b7c7b1))

### Feature

* feat: add --skip-build option ([`f3b7600`](https://github.com/python-semantic-release/python-semantic-release/commit/f3b7600332b2a391de0820872a7854945b6698fd))

* feat: add Strict Mode ([`2a128de`](https://github.com/python-semantic-release/python-semantic-release/commit/2a128dedcfdd072791d9851e93d1af93d1845caa))

* feat: add option to specify tag to publish to in publish command ([`89de15f`](https://github.com/python-semantic-release/python-semantic-release/commit/89de15f98f36adaabd25311259452c7e8182eee3))


## v8.0.0-alpha.6 (2023-06-04)

### Ci

* ci: contents permission for workflow ([`897dd8d`](https://github.com/python-semantic-release/python-semantic-release/commit/897dd8d8452a279027ac20319312ac28d931c5e6))

* ci: add verbosity ([`adf4e54`](https://github.com/python-semantic-release/python-semantic-release/commit/adf4e54459b68c375c804ffeae4e566d799883ff))

### Feature

* feat: make it easier to access commit messages in ParsedCommits ([`bfb0cea`](https://github.com/python-semantic-release/python-semantic-release/commit/bfb0cea2fbc6e9ce82f548fb2176310279e82afd))

### Fix

* fix: caching for repo owner and name ([`67572bd`](https://github.com/python-semantic-release/python-semantic-release/commit/67572bd85f08e722a1c483defd8bc9c1df5790bf))

* fix: add logging for token auth, use token for push ([`d5ed644`](https://github.com/python-semantic-release/python-semantic-release/commit/d5ed64497b79ac83e8239a36ab3d1ad65d0b4c44))

* fix: make additional attributes available for template authors ([`4e2fcbe`](https://github.com/python-semantic-release/python-semantic-release/commit/4e2fcbe0ddebe70676bbeb3ff13807825b926ec1))

* fix: correct handling of build commands ([`99f91d8`](https://github.com/python-semantic-release/python-semantic-release/commit/99f91d87de93e991b411e9c44ee91e20c13aab72))

### Unknown

* Merge branch &#39;master&#39; into 8.0.x ([`49d9e27`](https://github.com/python-semantic-release/python-semantic-release/commit/49d9e27d6c65ea769bb1a8c786b25a78515bf6b8))


## v7.34.3 (2023-06-01)

### Fix

* fix: generate markdown linter compliant changelog headers &amp; lists (#597)

In #594, I missed that there are 2 places where the version header is formatted ([`cc87400`](https://github.com/python-semantic-release/python-semantic-release/commit/cc87400d4a823350de7d02dc3172d2488c9517db))

* fix(action): correct input parsing ([`067cd41`](https://github.com/python-semantic-release/python-semantic-release/commit/067cd4142489dd2c5edf0c996ad1535501a577f9))

* fix(ci): different workflow for v8 ([`7fbf639`](https://github.com/python-semantic-release/python-semantic-release/commit/7fbf639399730c3a4ae709f2b2fd9040e95284df))


## v7.34.2 (2023-05-29)

### Breaking

* feat!: removed build status checking ([`314e98e`](https://github.com/python-semantic-release/python-semantic-release/commit/314e98e180c95793ce8e74be18e85b2a44a4e471))

### Feature

* feat: add GitHub Actions output ([`d88402d`](https://github.com/python-semantic-release/python-semantic-release/commit/d88402d60b2603cc56d6aa5ddb0ab53b26d86a28))

* feat: rename &#39;upload&#39; configuration section to &#39;publish&#39; ([`24edf94`](https://github.com/python-semantic-release/python-semantic-release/commit/24edf941d3340b449bdeb60ca19550a22054479c))

### Fix

* fix: open all files with explicit utf-8 encoding (#596) ([`cb71f35`](https://github.com/python-semantic-release/python-semantic-release/commit/cb71f35c26c1655e675fa735fa880d39a2c8af9c))

* fix(action): remove default for &#39;force&#39; ([`6a83a56`](https://github.com/python-semantic-release/python-semantic-release/commit/6a83a56560a18c6ca079b60df6279a30f4277f0e))


## v7.34.1 (2023-05-28)

### Fix

* fix: generate markdown linter compliant changelog headers &amp; lists (#594)

Add an extra new line after each header and between sections to fix 2 markdownlint errors
for changelogs generated by this package ([`9d9d403`](https://github.com/python-semantic-release/python-semantic-release/commit/9d9d40305c499c907335abe313e3ed122db0b154))

### Style

* style: beautify 9d9d40305c499c907335abe313e3ed122db0b154 ([`2881c5f`](https://github.com/python-semantic-release/python-semantic-release/commit/2881c5f79fb1dc7b5c4a8e37447f47edb8e3ff63))

### Unknown

* Merge branch &#39;master&#39; into 8.0.x ([`f0ebe6f`](https://github.com/python-semantic-release/python-semantic-release/commit/f0ebe6fa9d559678d1d0083c2dba5b83a252d385))


## v7.34.0 (2023-05-28)

### Breaking

* feat!: remove publication of dists to artefact repository ([`7b59764`](https://github.com/python-semantic-release/python-semantic-release/commit/7b597646825d2cc5688cedeaeda8f038835f1758))

### Feature

* feat: add option to only parse commits for current working directory (#509)

When running the application from a sub-directory in the VCS, the option
use_only_cwd_commits will filter out commits that does not changes the
current working directory, similar to running commands like
`git log -- .` in a sub-directory. ([`cdf8116`](https://github.com/python-semantic-release/python-semantic-release/commit/cdf8116c1e415363b10a01f541873e04ad874220))

### Fix

* fix(docs): fixup docs and remove reference to dist publication ([`ac8ae1d`](https://github.com/python-semantic-release/python-semantic-release/commit/ac8ae1d020b96435d8ed81d228ed71b8fc8e5c54))


## v7.33.5 (2023-05-19)

### Documentation

* docs: update broken badge and add links (#591)

The &#34;Test Status&#34; badge was updated to address a recent breaking change in the
GitHub actions API. All the badges updated to add links to the appropriate
resources for end-user convenience. ([`0c23447`](https://github.com/python-semantic-release/python-semantic-release/commit/0c234475d27ad887b19170c82deb80293b3a95f1))

### Fix

* fix: update docs and default config for gitmoji changes (#590)

* fix: update docs and default config for gitmoji changes

PR #582 updated to the latest Gitmojis release however the documentation and
default config options still referenced old and unsupported Gitmojis.

* fix: update sphinx dep

I could only build the documentation locally by updating Sphinx to the latest
1.x version. ([`192da6e`](https://github.com/python-semantic-release/python-semantic-release/commit/192da6e1352298b48630423d50191070a1c5ab24))


## v7.33.4 (2023-05-14)

### Fix

* fix: if prerelease, publish prerelease (#587)

Co-authored-by: Ondrej Winter &lt;ondrej.winter@gmail.com&gt; ([`927da9f`](https://github.com/python-semantic-release/python-semantic-release/commit/927da9f8feb881e02bc08b33dc559bd8e7fc41ab))

### Style

* style: beautify 927da9f8feb881e02bc08b33dc559bd8e7fc41ab ([`00192bc`](https://github.com/python-semantic-release/python-semantic-release/commit/00192bc9b1581d40e960383b25c07ce325618151))


## v7.33.3 (2023-04-24)

### Fix

* fix: update Gitmojis according to official node module (#582) ([`806fcfa`](https://github.com/python-semantic-release/python-semantic-release/commit/806fcfa4cfdd3df4b380afd015a68dc90d54215a))

* fix: trim emojis from config (#583) ([`02902f7`](https://github.com/python-semantic-release/python-semantic-release/commit/02902f73ee961565c2470c000f00947d9ef06cb1))

### Style

* style: beautify 806fcfa4cfdd3df4b380afd015a68dc90d54215a ([`3fb49fb`](https://github.com/python-semantic-release/python-semantic-release/commit/3fb49fbb0e043d258ac07a3695ab01161085917f))


## v8.0.0-alpha.5 (2023-04-17)

### Breaking

* refactor!: remove verify-ci command ([`6176b97`](https://github.com/python-semantic-release/python-semantic-release/commit/6176b97194c2bc15a17b39928f64e9b5b9d0377f))

### Chore

* chore(test): proper env patching for tests in CI ([`bcb27a4`](https://github.com/python-semantic-release/python-semantic-release/commit/bcb27a4a8ce4789d083226f088c1810f45cd4c77))

### Feature

* feat: various improvements

* Added sorting to test parameterisation, so that pytest-xdist works again - dramatic speedup for testing
* Reworked the CI verification code so it&#39;s a bit prettier
* Added more testing for the version CLI command, and split some logic out of the command itself
* Removed a redundant double-regex match in VersionTranslator and Version, for some speedup ([`e5df042`](https://github.com/python-semantic-release/python-semantic-release/commit/e5df042cdda76ec8d8df77e0742574d5f18c91be))

### Style

* style: beautify bcb27a4a8ce4789d083226f088c1810f45cd4c77 ([`0acfd91`](https://github.com/python-semantic-release/python-semantic-release/commit/0acfd913bd335c3d4143da994121fed18abe96a9))


## v8.0.0-alpha.4 (2023-04-17)

### Fix

* fix: resolve loss of tag_format configuration ([`eb85e0e`](https://github.com/python-semantic-release/python-semantic-release/commit/eb85e0e03ebb58a20cfded044b215157bcca9b4a))

### Test

* test: add tests for ReleaseHistory.release ([`b5d5872`](https://github.com/python-semantic-release/python-semantic-release/commit/b5d587252bbdbfddd650cfe73bd1fd4861eea3cd))


## v8.0.0-alpha.3 (2023-04-17)

### Fix

* fix: resolve bug in changelog logic, enable upload to pypi ([`bd314b3`](https://github.com/python-semantic-release/python-semantic-release/commit/bd314b3240f0c7302cd694c3aed0ba872a05941d))


## v8.0.0-alpha.2 (2023-04-17)

### Fix

* fix(action): quotation for git config command ([`45824cf`](https://github.com/python-semantic-release/python-semantic-release/commit/45824cf63f199ceffcc1617c3cfe003a4d0aa474))

* fix(action): mark container fs as safe for git to operate on ([`51ea742`](https://github.com/python-semantic-release/python-semantic-release/commit/51ea74231fc9b22ca1bdcd8d4872047a1d44d73a))

* fix: cleanup comments and unused logic ([`2fdceee`](https://github.com/python-semantic-release/python-semantic-release/commit/2fdceee674fd9db461c30a4ad6fa2ba426a620ac))

* fix: correct logic for generating release notes (#550) ([`613528a`](https://github.com/python-semantic-release/python-semantic-release/commit/613528a6a1297da1362aa6fa6053972d2e34acd3))

### Style

* style: beautify 49080c510a68cccd2f6c7a8d540b483751901207 ([`c284292`](https://github.com/python-semantic-release/python-semantic-release/commit/c28429209b3fb147d3ac22af779b0374f89f302c))


## v8.0.0-alpha.1 (2023-04-17)

### Breaking

* feat!: 8.0.x (#538)

Co-authored-by: Johan &lt;johanhmr@gmail.com&gt;
Co-authored-by: U-NEO\johan &lt;johan.hammar@ombea.com&gt; ([`c16bbe3`](https://github.com/python-semantic-release/python-semantic-release/commit/c16bbe3fc571f040e44faf19ee45e49b50e89b96))

### Documentation

* docs: update repository name (#559)

In order to avoid &#39;Repository not found: relekang/python-semantic-release.&#39; ([`5cdb05e`](https://github.com/python-semantic-release/python-semantic-release/commit/5cdb05e20f17b12890e1487c42d317dcbadd06c8))

* docs: spelling and grammar in `travis.rst` (#556)

- spelling
- subject-verb agreement
- remove verbiage

Signed-off-by: Vladislav Doster &lt;mvdoster@gmail.com&gt; ([`3a76e9d`](https://github.com/python-semantic-release/python-semantic-release/commit/3a76e9d7505c421009eb3e953c32cccac2e70e07))

* docs: grammar in `docs/troubleshooting.rst` (#557)

- change contraction to a possessive pronoun

Signed-off-by: Vladislav Doster &lt;mvdoster@gmail.com&gt; ([`bbe754a`](https://github.com/python-semantic-release/python-semantic-release/commit/bbe754a3db9ce7132749e7902fe118b52f48ee42))

### Fix

* fix: remove commit amending behaviour

this was not working when there were no source code changes to be made, as it lead
to attempting to amend a HEAD commit that wasn&#39;t produced by PSR ([`ca17207`](https://github.com/python-semantic-release/python-semantic-release/commit/ca172075da9805d6d81ee503f28e4590a5f2c90f))

* fix: resolve branch checkout logic in GHA ([`d09b960`](https://github.com/python-semantic-release/python-semantic-release/commit/d09b960683219a2be796395d2c4a7ec1671a2c58))

* fix: correct Dockerfile CLI command and GHA fetch ([`88a3b42`](https://github.com/python-semantic-release/python-semantic-release/commit/88a3b4270daaf22f934832faf06f764cfd6790b8))


## v7.33.2 (2023-02-17)

### Fix

* fix: inconsistent versioning between print-version and publish (#524) ([`17d60e9`](https://github.com/python-semantic-release/python-semantic-release/commit/17d60e9bf66f62e5845065486c9d5e450f74839a))


## v7.33.1 (2023-02-01)

### Fix

* fix(action): mark container fs as safe for git (#552)

See https://github.com/actions/runner-images/issues/6775#issuecomment-1409268124 and https://github.com/actions/runner-images/issues/6775#issuecomment-1410270956 ([`2a55f68`](https://github.com/python-semantic-release/python-semantic-release/commit/2a55f68e2b3cb9ffa9204c00ddbf12706af5c070))

### Style

* style: beautify 2a55f68e2b3cb9ffa9204c00ddbf12706af5c070 ([`30ad440`](https://github.com/python-semantic-release/python-semantic-release/commit/30ad44019904c30aba86fb0d48dc88ce5e9eba39))


## v7.33.0 (2023-01-15)

### Chore

* chore: remove stale.yml

It is spamming to much. We can bring it back if we get the time to fix the spamming. ([`08c535e`](https://github.com/python-semantic-release/python-semantic-release/commit/08c535e3280733e9e76af1783ce03bb5554c4136))

### Ci

* ci: fix GHA conditional ([`8edfbc9`](https://github.com/python-semantic-release/python-semantic-release/commit/8edfbc9eec8804fe14ed9f9f281a89376a03ef9d))

* ci: remove python3.6 from GHA, add python3.10 and python3.11 (#541)

* ci: remove python3.6 from GHA, add python3.10 and python3.11

GHA workflows are failing without this, due to
https://github.com/actions/setup-python/issues/544\#issuecomment-1332535877

* fix: upgrade pytest ([`8e4aa0e`](https://github.com/python-semantic-release/python-semantic-release/commit/8e4aa0e30438291ade98604a18aeb372f0d0b52f))

### Feature

* feat: add signing options to action ([`31ad5eb`](https://github.com/python-semantic-release/python-semantic-release/commit/31ad5eb5a25f0ea703afc295351104aefd66cac1))

* feat(repository): add support for TWINE_CERT (#522)

Fixes #521 ([`d56e85d`](https://github.com/python-semantic-release/python-semantic-release/commit/d56e85d1f2ac66fb0b59af2178164ca915dbe163))

* feat: Update action with configuration options (#518)

Co-authored-by: Kevin Watson &lt;Kevmo92@users.noreply.github.com&gt; ([`4664afe`](https://github.com/python-semantic-release/python-semantic-release/commit/4664afe5f80a04834e398fefb841b166a51d95b7))

### Fix

* fix: changelog release commit search logic (#530)

* Fixes changelog release commit search logic

Running `semantic-release changelog` currently fails to identify &#34;the last commit in [a] release&#34; because the compared commit messages have superfluous whitespace.
Likely related to the issue causing: https://github.com/relekang/python-semantic-release/issues/490

* Removes a couple of extra `strip()`s. ([`efb3410`](https://github.com/python-semantic-release/python-semantic-release/commit/efb341036196c39b4694ca4bfa56c6b3e0827c6c))

* fix: bump Dockerfile to use Python 3.10 image (#536)

Fixes #533

Co-authored-by: Bernard Cooke &lt;bernard.cooke@iotics.com&gt; ([`8f2185d`](https://github.com/python-semantic-release/python-semantic-release/commit/8f2185d570b3966b667ac591ae523812e9d2e00f))

* fix: fix mypy errors for publish ([`b40dd48`](https://github.com/python-semantic-release/python-semantic-release/commit/b40dd484387c1b3f78df53ee2d35e281e8e799c8))

* fix: formatting in docs ([`2e8227a`](https://github.com/python-semantic-release/python-semantic-release/commit/2e8227a8a933683250f8dace019df15fdb35a857))

* fix: update documentaton ([`5cbdad2`](https://github.com/python-semantic-release/python-semantic-release/commit/5cbdad296034a792c9bf05e3700eac4f847eb469))

* fix(action): fix environment variable names ([`3c66218`](https://github.com/python-semantic-release/python-semantic-release/commit/3c66218640044adf263fcf9b2714cfc4b99c2e90))

### Style

* style: beautify 8e4aa0e30438291ade98604a18aeb372f0d0b52f ([`729c2a7`](https://github.com/python-semantic-release/python-semantic-release/commit/729c2a741705523ee16c0be790f54f013c07adcf))

* style: beautify b40dd484387c1b3f78df53ee2d35e281e8e799c8 ([`2aab9bd`](https://github.com/python-semantic-release/python-semantic-release/commit/2aab9bd4fba532dfa632d2008bd10b2fe1e3eb05))


## v7.32.2 (2022-10-22)

### Ci

* ci: Update stale github action config ([`69ddb4e`](https://github.com/python-semantic-release/python-semantic-release/commit/69ddb4e31646f7d355a55f2d60e42c55d25eb679))

* ci: Update deprecated actions (#511)

* ci: update depreated actions

* ci: replace deprecated set-output in workflow

According to https://github.blog/changelog/2022-10-11-github-actions-deprecating-save-state-and-set-output-commands/ ([`bb09233`](https://github.com/python-semantic-release/python-semantic-release/commit/bb09233b84d153a15784fdf68d7274c9d682c336))

### Documentation

* docs: fix code blocks (#506)

Previously: https://i.imgur.com/XWFhG7a.png ([`24b7673`](https://github.com/python-semantic-release/python-semantic-release/commit/24b767339fcef1c843f7dd3188900adab05e03b1))

### Fix

* fix: fix changelog generation in tag-mode (#171) ([`482a62e`](https://github.com/python-semantic-release/python-semantic-release/commit/482a62ec374208b2d57675cb0b7f0ab9695849b9))


## v7.32.1 (2022-10-07)

### Documentation

* docs: correct spelling mistakes (#504) ([`3717e0d`](https://github.com/python-semantic-release/python-semantic-release/commit/3717e0d8810f5d683847c7b0e335eeefebbf2921))

### Fix

* fix: corrections for deprecation warnings (#505) ([`d47afb6`](https://github.com/python-semantic-release/python-semantic-release/commit/d47afb6516238939e174f946977bf4880062a622))


## v7.32.0 (2022-09-25)

### Documentation

* docs: correct documented default behaviour for `commit_version_number` (#497) ([`ffae2dc`](https://github.com/python-semantic-release/python-semantic-release/commit/ffae2dc68f7f4bc13c5fd015acd43b457e568ada))

### Feature

* feat: add setting for enforcing textual changelog sections (#502)

Resolves #498

Add the `use_textual_changelog_sections` setting flag for enforcing that
changelog section headings will always be regular ASCII when using the Emoji
parser. ([`988437d`](https://github.com/python-semantic-release/python-semantic-release/commit/988437d21e40d3e3b1c95ed66b535bdd523210de))


## v7.31.4 (2022-08-23)

### Chore

* chore(dependencies): pin tomlkit major version only (#492)

Resolve #491 ([`bd2201f`](https://github.com/python-semantic-release/python-semantic-release/commit/bd2201f099bc38ce233fce08648bd5da44bcb194))

### Fix

* fix: account for trailing newlines in commit messages (#495)

Fixes #490 ([`111b151`](https://github.com/python-semantic-release/python-semantic-release/commit/111b1518e8c8e2bd7535bd4c4b126548da384605))


## v7.31.3 (2022-08-22)

### Fix

* fix: use `commit_subject` when searching for release commits (#488)

Co-authored-by: Dzmitry Ryzhykau &lt;d.ryzhykau@onesoil.ai&gt; ([`3849ed9`](https://github.com/python-semantic-release/python-semantic-release/commit/3849ed992c3cff9054b8690bcf59e49768f84f47))

### Style

* style: beautify 3849ed992c3cff9054b8690bcf59e49768f84f47 ([`c84b1b7`](https://github.com/python-semantic-release/python-semantic-release/commit/c84b1b749fb5e6262652210f4275fe4fbbd2b3c3))


## v7.31.2 (2022-07-29)

### Chore

* chore: Fix deprecation warnings in tests ([`47130a4`](https://github.com/python-semantic-release/python-semantic-release/commit/47130a40a1f24214caa71041bb5a645814538076))

### Documentation

* docs: Add example for pyproject.toml ([`2a4b8af`](https://github.com/python-semantic-release/python-semantic-release/commit/2a4b8af1c2893a769c02476bb92f760c8522bd7a))

### Fix

* fix: Add better handling of missing changelog placeholder

There is still one case where we don&#39;t add it, but in those
corner cases it would be better to do it manually than to make it
mangled.

Fixes #454 ([`e7a0e81`](https://github.com/python-semantic-release/python-semantic-release/commit/e7a0e81c004ade73ed927ba4de8c3e3ccaf0047c))

* fix: Add repo=None when not in git repo

Fixes #422 ([`40be804`](https://github.com/python-semantic-release/python-semantic-release/commit/40be804c09ab8a036fb135c9c38a63f206d2742c))

### Refactor

* refactor: Fix type errors related to loading of repo ([`e09cc3c`](https://github.com/python-semantic-release/python-semantic-release/commit/e09cc3c5fbb38caceb68b20198a98fea97599826))


## v7.31.1 (2022-07-29)

### Fix

* fix: Update git email in action

Fixes #473 ([`0ece6f2`](https://github.com/python-semantic-release/python-semantic-release/commit/0ece6f263ff02a17bb1e00e7ed21c490f72e3d00))


## v7.31.0 (2022-07-29)

### Chore

* chore: gitignore vim swp files ([`d6fcb5f`](https://github.com/python-semantic-release/python-semantic-release/commit/d6fcb5fb524a5750eb8f504afb4a8ce07d9a4123))

### Feature

* feat: override repository_url w REPOSITORY_URL env var (#439) ([`cb7578c`](https://github.com/python-semantic-release/python-semantic-release/commit/cb7578cf005b8bd65d9b988f6f773e4c060982e3))

* feat: add prerelease-patch and no-prerelease-patch flags for whether to auto-bump prereleases ([`b4e5b62`](https://github.com/python-semantic-release/python-semantic-release/commit/b4e5b626074f969e4140c75fdac837a0625cfbf6))

### Fix

* fix: :bug: fix get_current_release_version for tag_only version_source ([`cad09be`](https://github.com/python-semantic-release/python-semantic-release/commit/cad09be9ba067f1c882379c0f4b28115a287fc2b))

### Style

* style: beautify cad09be9ba067f1c882379c0f4b28115a287fc2b ([`76eb536`](https://github.com/python-semantic-release/python-semantic-release/commit/76eb536299195b2ce0d0411e9bc5c662526abd33))


## v7.30.2 (2022-07-26)

### Fix

* fix: declare additional_options as action inputs (#481) ([`cb5d8c7`](https://github.com/python-semantic-release/python-semantic-release/commit/cb5d8c7ce7d013fcfabd7696b5ffb846a8a6f853))


## v7.30.1 (2022-07-25)

### Fix

* fix: don&#39;t use commit_subject for tag pattern matching (#480) ([`ac3f11e`](https://github.com/python-semantic-release/python-semantic-release/commit/ac3f11e689f4a290d20b68b9c5c214098eb61b5f))


## v7.30.0 (2022-07-25)

### Feature

* feat: add `additional_options` input for GitHub Action (#477) ([`aea60e3`](https://github.com/python-semantic-release/python-semantic-release/commit/aea60e3d290c6fe3137bff21e0db1ed936233776))

### Fix

* fix: allow empty additional options (#479) ([`c9b2514`](https://github.com/python-semantic-release/python-semantic-release/commit/c9b2514d3e164b20e78b33f60989d78c2587e1df))


## v7.29.7 (2022-07-24)

### Fix

* fix: ignore dependency version bumps when parsing version from commit logs (#476) ([`51bcb78`](https://github.com/python-semantic-release/python-semantic-release/commit/51bcb780a9f55fadfaf01612ff65c1f92642c2c1))

### Style

* style: beautify 51bcb780a9f55fadfaf01612ff65c1f92642c2c1 ([`b47a323`](https://github.com/python-semantic-release/python-semantic-release/commit/b47a3230c0778a67096dd9ba2ded5729247733d0))


## v7.29.6 (2022-07-15)

### Fix

* fix: allow changing prerelease tag using CLI flags (#466)

Delay construction of version and release patterns until runtime.
This will allow to use non-default prerelease tag.

Co-authored-by: Dzmitry Ryzhykau &lt;d.ryzhykau@onesoil.ai&gt; ([`395bf4f`](https://github.com/python-semantic-release/python-semantic-release/commit/395bf4f2de73663c070f37cced85162d41934213))


## v7.29.5 (2022-07-14)

### Fix

* fix(publish): get version bump for current release (#467)

Replicate the behavior of &#34;version&#34; command in version calculation.

Co-authored-by: Dzmitry Ryzhykau &lt;d.ryzhykau@onesoil.ai&gt; ([`dd26888`](https://github.com/python-semantic-release/python-semantic-release/commit/dd26888a923b2f480303c19f1916647de48b02bf))

* fix: add packaging module requirement (#469) ([`b99c9fa`](https://github.com/python-semantic-release/python-semantic-release/commit/b99c9fa88dc25e5ceacb131cd93d9079c4fb2c86))

### Style

* style: beautify dd26888a923b2f480303c19f1916647de48b02bf ([`9cb0b45`](https://github.com/python-semantic-release/python-semantic-release/commit/9cb0b459702a98ee5d42aa66a141a965413ef7a1))


## v7.29.4 (2022-06-29)

### Fix

* fix: add text for empty ValueError (#461) ([`733254a`](https://github.com/python-semantic-release/python-semantic-release/commit/733254a99320d8c2f964d799ac4ec29737867faa))

### Style

* style: beautify 733254a99320d8c2f964d799ac4ec29737867faa ([`55c9f4d`](https://github.com/python-semantic-release/python-semantic-release/commit/55c9f4d44853b003d0822cc80cdf7f352d80f869))


## v7.29.3 (2022-06-26)

### Fix

* fix: Ensure that assets can be uploaded successfully on custom GitHub servers (#458)

Signed-off-by: Chris Butler &lt;cbutler@australiacloud.com.au&gt; ([`32b516d`](https://github.com/python-semantic-release/python-semantic-release/commit/32b516d7aded4afcafe4aa56d6a5a329b3fc371d))

### Style

* style: beautify 32b516d7aded4afcafe4aa56d6a5a329b3fc371d ([`fc5a703`](https://github.com/python-semantic-release/python-semantic-release/commit/fc5a703ede88539ebc0624b59f9490976f5f96cf))

* style: beautify c8087fea6ce9f638e3fc7ea21e8cae62e43016f8 ([`772573f`](https://github.com/python-semantic-release/python-semantic-release/commit/772573f6636f0a93c617cff29297e98edcb240df))

### Test

* test: refactor to pytest (#459) ([`c8087fe`](https://github.com/python-semantic-release/python-semantic-release/commit/c8087fea6ce9f638e3fc7ea21e8cae62e43016f8))


## v7.29.2 (2022-06-20)

### Fix

* fix: ensure should_bump checks against release version if not prerelease (#457)

Co-authored-by: Sebastian Seith &lt;sebastian@vermill.io&gt; ([`da0606f`](https://github.com/python-semantic-release/python-semantic-release/commit/da0606f0d67ada5f097c704b9423ead3b5aca6b2))

### Style

* style: beautify da0606f0d67ada5f097c704b9423ead3b5aca6b2 ([`5d363fa`](https://github.com/python-semantic-release/python-semantic-release/commit/5d363fadc05a9cc074ce1cf2a777a879b4a82bc8))


## v7.29.1 (2022-06-01)

### Fix

* fix: Capture correct release version when patch has more than one digit (#448) ([`426cdc7`](https://github.com/python-semantic-release/python-semantic-release/commit/426cdc7d7e0140da67f33b6853af71b2295aaac2))

### Style

* style: beautify 426cdc7d7e0140da67f33b6853af71b2295aaac2 ([`1c5184d`](https://github.com/python-semantic-release/python-semantic-release/commit/1c5184db55efc9c1b4b2c59e6e7a7564396fb02a))


## v7.29.0 (2022-05-27)

### Chore

* chore: fix test and doc failures ([`0778516`](https://github.com/python-semantic-release/python-semantic-release/commit/077851677930f0f4d779bbb4c6e3c5eef3bed83e))

### Ci

* ci: adjust actions test phase to use fetch-depth: 0 to fix ci tests (#446)

Co-authored-by: Sebastian Seith &lt;sebastian@vermill.io&gt;
Co-authored-by: github-actions &lt;action@github.com&gt; ([`3329eef`](https://github.com/python-semantic-release/python-semantic-release/commit/3329eeffb077f628e4a965bc7fd922d09d6b63da))

### Feature

* feat: allow using ssh-key to push version while using token to publish to hvcs (#419)

* feat(config): add ignore_token_for_push param

Add ignore_token_for_push parameter that allows using the underlying
git authentication mechanism for pushing a new version commit and tags
while also using an specified token to upload dists

* test(config): add test for ignore_token_for_push

Test push_new_version with token while ignore_token_for_push is True
and False

* docs: add documentation for ignore_token_for_push

* fix(test): override GITHUB_ACTOR env

push_new_version is using GITHUB_ACTOR env var but we did not
contemplate in our new tests that actually Github actions running the
tests will populate that var and change the test outcome

Now we control the value of that env var and test for it being present
or not ([`7b2dffa`](https://github.com/python-semantic-release/python-semantic-release/commit/7b2dffadf43c77d5e0eea307aefcee5c7744df5c))

### Fix

* fix: fix and refactor prerelease (#435) ([`94c9494`](https://github.com/python-semantic-release/python-semantic-release/commit/94c94942561f85f48433c95fd3467e03e0893ab4))


## v7.28.1 (2022-04-14)

### Ci

* ci: update `github-actions-x/commit` action ([`2a25668`](https://github.com/python-semantic-release/python-semantic-release/commit/2a25668b29e89ce656bc710c260e0bc5233d2997))

### Fix

* fix: fix getting current version when `version_source=tag_only` (#437) ([`b247936`](https://github.com/python-semantic-release/python-semantic-release/commit/b247936a81c0d859a34bf9f17ab8ca6a80488081))

### Style

* style: beautify 2a25668b29e89ce656bc710c260e0bc5233d2997 ([`3575317`](https://github.com/python-semantic-release/python-semantic-release/commit/357531782705de13901ec668b9ed489fad4a9e02))


## v7.28.0 (2022-04-11)

### Feature

* feat: add `tag_only` option for `version_source` (#436)

Fixes #354 ([`cf74339`](https://github.com/python-semantic-release/python-semantic-release/commit/cf743395456a86c62679c2c0342502af043bfc3b))


## v7.27.1 (2022-04-03)

### Chore

* chore(dependencies): unpin tomlkit dependency (#429)

- tests for a tomlkit regression don&#39;t fail anymore with newer tomlkit
- keep comment in setup.py about tomlkit being pinned at some point in time

refs #336 ([`8515879`](https://github.com/python-semantic-release/python-semantic-release/commit/85158798ca438c1dafc84036d13c2988c934f02f))

### Fix

* fix(prerelase): pass prerelease option to get_current_version (#432)

The `get_current_version` function accepts a `prerelease` argument which
was never passed. ([`aabab0b`](https://github.com/python-semantic-release/python-semantic-release/commit/aabab0b7ce647d25e0c78ae6566f1132ece9fcb9))

### Style

* style: beautify aabab0b7ce647d25e0c78ae6566f1132ece9fcb9 ([`e17f83a`](https://github.com/python-semantic-release/python-semantic-release/commit/e17f83a3b6657489f31d71dd916c682da5ff8aa9))


## v7.27.0 (2022-03-15)

### Chore

* chore(dependencies): extend allowed version range for python-gitlab (#417)

* chore(dependencies): extend allowed version range for python-gitlab
* fix(type): ignore mypy errors for dynamic RESTObject ([`8ee4d4b`](https://github.com/python-semantic-release/python-semantic-release/commit/8ee4d4b8dabfa5c6cd2aa6180d4a8da8f3c9554c))

### Feature

* feat: add git-lfs to docker container (#427) ([`184e365`](https://github.com/python-semantic-release/python-semantic-release/commit/184e3653932979b82e5a62b497f2a46cbe15ba87))


## v7.26.0 (2022-03-07)

### Feature

* feat: add prerelease functionality (#413)

* chore: add initial todos
* feat: add prerelease tag option
* feat: add prerelease cli flag
* feat: omit_pattern for previouse and current version getters
* feat: print_version with prerelease bump
* feat: make print_version prerelease ready
* feat: move prerelease determination to get_new_version
* test: improve get_last_version test
* docs: added basic infos about prereleases
* feat: add prerelease flag to version and publish
* feat: remove leftover todos

Co-authored-by: Mario Jäckle &lt;m.jaeckle@careerpartner.eu&gt; ([`7064265`](https://github.com/python-semantic-release/python-semantic-release/commit/7064265627a2aba09caa2873d823b594e0e23e77))

### Style

* style: beautify 7064265627a2aba09caa2873d823b594e0e23e77 ([`fab060a`](https://github.com/python-semantic-release/python-semantic-release/commit/fab060ac0028fde527317418f6e88ccd152c6333))


## v7.25.2 (2022-02-24)

### Fix

* fix(gitea): use form-data from asset upload (#421) ([`e011944`](https://github.com/python-semantic-release/python-semantic-release/commit/e011944987885f75b80fe16a363f4befb2519a91))


## v7.25.1 (2022-02-23)

### Fix

* fix(gitea): build status and asset upload (#420)

* fix(gitea): handle list build status response
* fix(gitea): use form-data for upload_asset ([`57db81f`](https://github.com/python-semantic-release/python-semantic-release/commit/57db81f4c6b96da8259e3bad9137eaccbcd10f6e))

### Style

* style: beautify 57db81f4c6b96da8259e3bad9137eaccbcd10f6e ([`9fbb28f`](https://github.com/python-semantic-release/python-semantic-release/commit/9fbb28f932400d4c55cef2e03fe016345b6562bb))

* style: beautify aba6f5e1583c10a001b4ba1623b5806f6d506d69 ([`a4a8743`](https://github.com/python-semantic-release/python-semantic-release/commit/a4a87432f5124098af1c889109746edc416f746a))

### Test

* test: fix test_repo_with_custom_* on Windows (#416)

Prevent test_repo_with_custom_* from failing when run on Windows due to different path seperator. ([`aba6f5e`](https://github.com/python-semantic-release/python-semantic-release/commit/aba6f5e1583c10a001b4ba1623b5806f6d506d69))


## v7.25.0 (2022-02-17)

### Documentation

* docs: document tag_commit

Fixes #410 ([`b631ca0`](https://github.com/python-semantic-release/python-semantic-release/commit/b631ca0a79cb2d5499715d43688fc284cffb3044))

### Feature

* feat(hvcs): add gitea support (#412) ([`b7e7936`](https://github.com/python-semantic-release/python-semantic-release/commit/b7e7936331b7939db09abab235c8866d800ddc1a))

### Style

* style: beautify b7e7936331b7939db09abab235c8866d800ddc1a ([`f1e3ecb`](https://github.com/python-semantic-release/python-semantic-release/commit/f1e3ecb79122fd2571660661441bc1ab4295cc92))

* style: beautify b631ca0a79cb2d5499715d43688fc284cffb3044 ([`c59095e`](https://github.com/python-semantic-release/python-semantic-release/commit/c59095ed5953af2efd418ac7aec772e880b3ece3))


## v7.24.0 (2022-01-24)

### Feature

* feat: include additional changes in release commits

Add new config keys, `pre_commit_command` and `commit_additional_files`,
to allow custom file changes alongside the release commits. ([`3e34f95`](https://github.com/python-semantic-release/python-semantic-release/commit/3e34f957ff5a3ec6e6f984cc4a79a38ce4391ea9))

### Style

* style: beautify 3e34f957ff5a3ec6e6f984cc4a79a38ce4391ea9 ([`1ad5183`](https://github.com/python-semantic-release/python-semantic-release/commit/1ad518379df054a089a2b6903c33ad622fc19ce7))


## v7.23.0 (2021-11-30)

### Chore

* chore: sync changes with upstream ([`c9ac06d`](https://github.com/python-semantic-release/python-semantic-release/commit/c9ac06d98ecb8e9140523d5ac262ab8ce11a324e))

### Feature

* feat: Support Github Enterprise server ([`b4e01f1`](https://github.com/python-semantic-release/python-semantic-release/commit/b4e01f1b7e841263fa84f57f0ac331f7c0b31954))


## v7.22.0 (2021-11-21)

### Feature

* feat(parser_angular): allow customization in parser

- `parser_angular_allowed_types` controls allowed types
  - defaults stay the same: build, chore, ci, docs, feat, fix, perf, style,
    refactor, test
- `parser_angular_default_level_bump` controls the default level to bump the
  version by
  - default stays at 0
- `parser_angular_minor_types` controls which types trigger a minor version
  bump
  - default stays at only &#39;feat&#39;
- `parser_angular_patch_types` controls which types trigger a patch version
  - default stays at &#39;fix&#39; or &#39;perf&#39; ([`298eebb`](https://github.com/python-semantic-release/python-semantic-release/commit/298eebbfab5c083505036ba1df47a5874a1eed6e))

### Fix

* fix: address PR feedback for `parser_angular.py`

- `angular_parser_default_level_bump` should have plain-english
  settings
- rename `TYPES` variable to `LONG_TYPE_NAMES` ([`f7bc458`](https://github.com/python-semantic-release/python-semantic-release/commit/f7bc45841e6a5c762f99f936c292cee25fabcd02))

### Style

* style: beautify 01eea03a2c4db790bfa881037cdd2d6e8c1511a3 ([`6cf85a7`](https://github.com/python-semantic-release/python-semantic-release/commit/6cf85a7ddb9cd6957eb761159cf75dc4df5ed58e))

### Test

* test: Fix tests of angular options ([`01eea03`](https://github.com/python-semantic-release/python-semantic-release/commit/01eea03a2c4db790bfa881037cdd2d6e8c1511a3))


## v7.21.0 (2021-11-21)

### Style

* style: beautify 02569161e57b96a36294626012c311ae0d55a707 ([`6afa90c`](https://github.com/python-semantic-release/python-semantic-release/commit/6afa90c3c357830a7357d3cc73a1098be78b68d3))

### Unknown

* Merge branch &#39;pr-364&#39; ([`0256916`](https://github.com/python-semantic-release/python-semantic-release/commit/02569161e57b96a36294626012c311ae0d55a707))


## v7.20.0 (2021-11-21)

### Chore

* chore: update GitHub Actions with new variable names ([`7bd3a73`](https://github.com/python-semantic-release/python-semantic-release/commit/7bd3a735e87a872355b1312ab9ab7e1e4d35d0a1))

* chore: update GitHub Actions Dockerfile to Python 3.9

Fixes #388 ([`f010a15`](https://github.com/python-semantic-release/python-semantic-release/commit/f010a15dd03f4ef34e4093cc1a7ee357c6db12eb))

### Documentation

* docs: clean typos and add section for repository upload

Add more details and external links ([`1efa18a`](https://github.com/python-semantic-release/python-semantic-release/commit/1efa18a3a55134d6bc6e4572ab025e24082476cd))

### Feature

* feat: rewrite Twine adapter for uploading to artifact repositories

Artifact upload generalised to fully support custom repositories like
GitLab. Rewritten to use twine python api instead of running the
executable. No-op mode now respected by artifact upload. ([`cfb20af`](https://github.com/python-semantic-release/python-semantic-release/commit/cfb20af79a8e25a77aee9ff72deedcd63cb7f62f))

* feat: allow custom environment variable names (#392)

* GH_TOKEN can now be customized by setting github_token_var
* GL_TOKEN can now be customized by setting gitlab_token_var
* PYPI_PASSWORD can now be customized by setting pypi_pass_var
* PYPI_TOKEN can now be customized by setting pypi_token_var
* PYPI_USERNAME can now be customized by setting pypi_user_var ([`372cda3`](https://github.com/python-semantic-release/python-semantic-release/commit/372cda3497f16ead2209e6e1377d38f497144883))

* feat: use gitlab-ci or github actions env vars

return owner and project name from Gitlab/Github environment variables if available

Issue #363 ([`8ca8dd4`](https://github.com/python-semantic-release/python-semantic-release/commit/8ca8dd40f742f823af147928bd75a9577c50d0fd))

### Fix

* fix: mypy errors in vcs_helpers ([`13ca0fe`](https://github.com/python-semantic-release/python-semantic-release/commit/13ca0fe650125be2f5e953f6193fdc4d44d3c75a))

* fix: remove invalid repository exception ([`746b62d`](https://github.com/python-semantic-release/python-semantic-release/commit/746b62d4e207a5d491eecd4ca96d096eb22e3bed))

* fix: skip removing the build folder if it doesn&#39;t exist

https://github.com/relekang/python-semantic-release/issues/391#issuecomment-950667599 ([`8e79fdc`](https://github.com/python-semantic-release/python-semantic-release/commit/8e79fdc107ffd852a91dfb5473e7bd1dfaba4ee5))

* fix: don&#39;t use linux commands on windows (#393) ([`5bcccd2`](https://github.com/python-semantic-release/python-semantic-release/commit/5bcccd21cc8be3289db260e645fec8dc6a592abd))

### Style

* style: beautify d7406ef55287c5a4a70e79c63292f5416ab0f00d ([`2cf59cc`](https://github.com/python-semantic-release/python-semantic-release/commit/2cf59ccc28920df686a1fdcfef1894892d07e02c))

### Unknown

* Merge pull request #395 from fleXible-public/feature/repository ([`d7406ef`](https://github.com/python-semantic-release/python-semantic-release/commit/d7406ef55287c5a4a70e79c63292f5416ab0f00d))

* Merge branch &#39;master&#39; into feature/repository

# Conflicts:
#	semantic_release/cli.py
#	semantic_release/defaults.cfg
#	semantic_release/pypi.py
#	tests/test_cli.py
#	tests/test_pypi.py
#	tests/test_settings.py ([`55bdbb9`](https://github.com/python-semantic-release/python-semantic-release/commit/55bdbb9964311a00bf117325f8e84326c1b74c20))


## v7.19.2 (2021-09-04)

### Fix

* fix: Fixed ImproperConfig import error (#377) ([`b011a95`](https://github.com/python-semantic-release/python-semantic-release/commit/b011a9595df4240cb190bfb1ab5b6d170e430dfc))


## v7.19.1 (2021-08-17)

### Fix

* fix: add get_formatted_tag helper instead of hardcoded v-prefix in the git tags ([`1a354c8`](https://github.com/python-semantic-release/python-semantic-release/commit/1a354c86abad77563ebce9a6944256461006f3c7))

### Style

* style: beautify 1a354c86abad77563ebce9a6944256461006f3c7 ([`a3fc6c8`](https://github.com/python-semantic-release/python-semantic-release/commit/a3fc6c8974d471366696545bb17218d509fb75d3))


## v7.19.0 (2021-08-16)

### Documentation

* docs(parser): documentation for scipy-parser ([`45ee34a`](https://github.com/python-semantic-release/python-semantic-release/commit/45ee34aa21443860a6c2cd44a52da2f353b960bf))

### Feature

* feat: custom git tag format support (#373)

* feat: custom git tag format support
* test: add git tag format check
* docs: add tag_format config option ([`1d76632`](https://github.com/python-semantic-release/python-semantic-release/commit/1d76632043bf0b6076d214a63c92013624f4b95e))


## v7.18.0 (2021-08-09)

### Documentation

* docs: clarify second argument of ParsedCommit ([`086ddc2`](https://github.com/python-semantic-release/python-semantic-release/commit/086ddc28f06522453328f5ea94c873bd202ff496))

### Feature

* feat: Add support for non-prefixed tags (#366) ([`0fee4dd`](https://github.com/python-semantic-release/python-semantic-release/commit/0fee4ddb5baaddf85ed6b76e76a04474a5f97d0a))


## v7.17.0 (2021-08-07)

### Feature

* feat(parser): add scipy style parser (#369) ([`51a3921`](https://github.com/python-semantic-release/python-semantic-release/commit/51a39213ea120c4bbd7a57b74d4f0cc3103da9f5))


## v7.16.4 (2021-08-03)

### Fix

* fix: correct rendering of gitlab issue references

resolves #358 ([`07429ec`](https://github.com/python-semantic-release/python-semantic-release/commit/07429ec4a32d32069f25ec77b4bea963bd5d2a00))


## v7.16.3 (2021-07-29)

### Fix

* fix: print right info if token is not set (#360) (#361)

Co-authored-by: Laercio Barbosa &lt;laercio.barbosa@scania.com&gt; ([`a275a7a`](https://github.com/python-semantic-release/python-semantic-release/commit/a275a7a17def85ff0b41d254e4ee42772cce1981))


## v7.16.2 (2021-06-25)

### Chore

* chore: bump responses to latest version (#343)

The current version has a Deprecation warning:

inspect.getargspec() is deprecated since Python 3.0,
use inspect.signature() or inspect.getfullargspec() ([`e953157`](https://github.com/python-semantic-release/python-semantic-release/commit/e953157125f4528759453218f75b6e51cafd2cc3))

### Ci

* ci: place beautify and release in the same concurrency group

Otherwise, an older release job could push while a newer beautify job is
running. ([`26d45b3`](https://github.com/python-semantic-release/python-semantic-release/commit/26d45b3d495d41f458fee1f50e09062050321725))

* ci: install types-requests to fix mypy check (#347) ([`421e908`](https://github.com/python-semantic-release/python-semantic-release/commit/421e9089d4a8029ef791a4cfff088cec0645db37))

* ci: install types-requests to fix mypy check (#345) ([`cd33df6`](https://github.com/python-semantic-release/python-semantic-release/commit/cd33df6221fa26fd875bedc40a34427ff1997ba2))

### Documentation

* docs: update trove classifiers to reflect supported versions (#344) ([`7578004`](https://github.com/python-semantic-release/python-semantic-release/commit/7578004ed4b20c2bd553782443dfd77535faa377))

* docs: recommend setting a concurrency group for GitHub Actions ([`34b0735`](https://github.com/python-semantic-release/python-semantic-release/commit/34b07357ab3f4f4aa787b71183816ec8aaf334a8))

### Fix

* fix: use release-api for gitlab ([`1ef5cab`](https://github.com/python-semantic-release/python-semantic-release/commit/1ef5caba2d8dd0f2647bc51ede0ef7152d8b7b8d))

### Refactor

* refactor: update VersionDeclaration to pathlib ([`e9d2916`](https://github.com/python-semantic-release/python-semantic-release/commit/e9d2916094dd6a537adc6c643d759c3f49100941))

### Style

* style: beautify 60393d730f16300df02cd071c7a21c5f9b591930 ([`a0015c7`](https://github.com/python-semantic-release/python-semantic-release/commit/a0015c73d4d2e6eb4d610f50db2c2be1863c0e39))

### Test

* test: added releases to gitlab mock ([`60393d7`](https://github.com/python-semantic-release/python-semantic-release/commit/60393d730f16300df02cd071c7a21c5f9b591930))

* test: add a failing test to reproduce tomlkit bug

Ref #336
Ref #338 ([`2041f10`](https://github.com/python-semantic-release/python-semantic-release/commit/2041f10c722b8f381593eefb8f3fd80ea126edde))


## v7.16.1 (2021-06-08)

### Fix

* fix: tomlkit should stay at 0.7.0

See https://github.com/relekang/python-semantic-release/pull/339#discussion_r647629387 ([`769a5f3`](https://github.com/python-semantic-release/python-semantic-release/commit/769a5f31115cdb1f43f19a23fe72b96a8c8ba0fc))


## v7.16.0 (2021-06-08)

### Feature

* feat: add option to omit tagging (#341) ([`20603e5`](https://github.com/python-semantic-release/python-semantic-release/commit/20603e53116d4f05e822784ce731b42e8cbc5d8f))

### Style

* style: beautify 20603e53116d4f05e822784ce731b42e8cbc5d8f ([`db49709`](https://github.com/python-semantic-release/python-semantic-release/commit/db49709c6da5cb7834fdfbe1909ba80ae070fefc))


## v7.15.6 (2021-06-08)

### Ci

* ci: update beautify job ([`b5ad0d7`](https://github.com/python-semantic-release/python-semantic-release/commit/b5ad0d7186bbde254e90450b3812c573c0d56f1e))

### Fix

* fix: update click and tomlkit (#339) ([`947ea3b`](https://github.com/python-semantic-release/python-semantic-release/commit/947ea3bc0750735941446cf4a87bae20e750ba12))

### Style

* style: beautify b5ad0d7186bbde254e90450b3812c573c0d56f1e ([`b8fb692`](https://github.com/python-semantic-release/python-semantic-release/commit/b8fb692793ba6868ae11ef25f64750d3c87ffcf1))


## v7.15.5 (2021-05-26)

### Fix

* fix: pin tomlkit to 0.7.0 ([`2cd0db4`](https://github.com/python-semantic-release/python-semantic-release/commit/2cd0db4537bb9497b72eb496f6bab003070672ab))


## v7.15.4 (2021-04-29)

### Fix

* fix: Change log level of failed toml loading

Fixes #235 ([`24bb079`](https://github.com/python-semantic-release/python-semantic-release/commit/24bb079cbeff12e7043dd35dd0b5ae03192383bb))

### Test

* test: Fix test for bad toml syntax ([`e52ee3c`](https://github.com/python-semantic-release/python-semantic-release/commit/e52ee3c4c9b0254822bf80a9369b9cdb2e50ba57))


## v7.15.3 (2021-04-03)

### Fix

* fix: Add venv to path in github action ([`583c5a1`](https://github.com/python-semantic-release/python-semantic-release/commit/583c5a13e40061fc544b82decfe27a6c34f6d265))


## v7.15.2 (2021-04-03)

### Ci

* ci: Add python 3.9 to test runs ([`2a99b65`](https://github.com/python-semantic-release/python-semantic-release/commit/2a99b65f10c8e7230a80885d2ebe6cacf6541450))

### Documentation

* docs: clarify that HVCS should be lowercase

Fixes #330 ([`da0ab0c`](https://github.com/python-semantic-release/python-semantic-release/commit/da0ab0c62c4ce2fa0d815e5558aeec1a1e23bc89))

### Fix

* fix: Use absolute path for venv in github action ([`d4823b3`](https://github.com/python-semantic-release/python-semantic-release/commit/d4823b3b6b1fcd5c33b354f814643c9aaf85a06a))

* fix: Set correct path for venv in action script ([`aac02b5`](https://github.com/python-semantic-release/python-semantic-release/commit/aac02b5a44a6959328d5879578aa3536bdf856c2))

* fix: Run semantic-release in virtualenv in the github action

Fixes #331 ([`b508ea9`](https://github.com/python-semantic-release/python-semantic-release/commit/b508ea9f411c1cd4f722f929aab9f0efc0890448))


## v7.15.1 (2021-03-26)

### Chore

* chore: Clean up imports ([`fe444b7`](https://github.com/python-semantic-release/python-semantic-release/commit/fe444b77c91f829916870e46d64635fe36993466))

### Documentation

* docs: add common options to documentation

These can be found by running `semantic-release --help`, but including them
in the documentation will be helpful for CI users who don&#39;t have the command
installed locally.

Related to #327. ([`20d79a5`](https://github.com/python-semantic-release/python-semantic-release/commit/20d79a51bffa26d40607c1b77d10912992279112))

### Fix

* fix: Add support for setting build_command to &#34;false&#34;

Fixes #328 ([`520cf1e`](https://github.com/python-semantic-release/python-semantic-release/commit/520cf1eaa7816d0364407dbd17b5bc7c79806086))

* fix: Upgrade python-gitlab range

Keeping both 1.x and 2.x since only change that is breaking is dropping
python 3.6 support. I hope that leaving the lower limit will make it
still work with python 3.6.

Fixes #329 ([`abfacc4`](https://github.com/python-semantic-release/python-semantic-release/commit/abfacc432300941d57488842e41c06d885637e6c))

### Style

* style: improve code formatting ([`6ebc3b1`](https://github.com/python-semantic-release/python-semantic-release/commit/6ebc3b15bb46fdbbfdd7381188826bc5204730b8))


## v7.15.0 (2021-02-18)

### Documentation

* docs: add documentation for releasing on a Jenkins instance (#324) ([`77ad988`](https://github.com/python-semantic-release/python-semantic-release/commit/77ad988a2057be59e4559614a234d6871c06ee37))

### Feature

* feat: allow the use of .pypirc for twine uploads (#325) ([`6bc56b8`](https://github.com/python-semantic-release/python-semantic-release/commit/6bc56b8aa63069a25a828a2d1a9038ecd09b7d5d))

### Style

* style: improve code formatting ([`a0cc0aa`](https://github.com/python-semantic-release/python-semantic-release/commit/a0cc0aa51308fa109ff84668f46345fd6352bb95))


## v7.14.0 (2021-02-11)

### Documentation

* docs: correct casing on proper nouns (#320)

* docs: correcting Semantic Versioning casing

Semantic Versioning is the name of the specification.
Therefore it is a proper noun.
This patch corrects the incorrect casing for Semantic Versioning.

* docs: correcting Python casing

This patch corrects the incorrect casing for Python. ([`d51b999`](https://github.com/python-semantic-release/python-semantic-release/commit/d51b999a245a4e56ff7a09d0495c75336f2f150d))

### Feature

* feat(checks): add support for Jenkins CI (#322)

Includes a ci check handler to verify jenkins.
Unlike other ci systems jenkins doesn&#39;t generally prefix things with
`JENKINS` or simply inject `JENKINS=true` Really the only thing that is
immediately identifiable is `JENKINS_URL` ([`3e99855`](https://github.com/python-semantic-release/python-semantic-release/commit/3e99855c6bc72b3e9a572c58cc14e82ddeebfff8))

### Style

* style: improve code formatting ([`0b128ae`](https://github.com/python-semantic-release/python-semantic-release/commit/0b128ae3b2e01722e949be92755e4e944d16c7d1))


## v7.13.2 (2021-01-29)

### Documentation

* docs: fix `version_toml` example for Poetry (#318) ([`39acb68`](https://github.com/python-semantic-release/python-semantic-release/commit/39acb68bfffe8242040e476893639ba26fa0d6b5))

### Fix

* fix: fix crash when TOML has no PSR section (#319)

* test: reproduce issue with TOML without PSR section

* fix: crash when TOML has no PSR section

* chore: remove unused imports ([`5f8ab99`](https://github.com/python-semantic-release/python-semantic-release/commit/5f8ab99bf7254508f4b38fcddef2bdde8dd15a4c))


## v7.13.1 (2021-01-26)

### Fix

* fix: use multiline version_pattern match in replace (#315)

Fixes #306 ([`1a85af4`](https://github.com/python-semantic-release/python-semantic-release/commit/1a85af434325ce52e11b49895e115f7a936e417e))

### Style

* style: improve code formatting ([`0c0c45d`](https://github.com/python-semantic-release/python-semantic-release/commit/0c0c45deae4bbf237608b0107d91884a9c5d5dc3))


## v7.13.0 (2021-01-26)

### Feature

* feat: support toml files for version declaration (#307)

This introduce a new `version_toml` configuration property that behaves
like `version_pattern` and `version_variable`.

For poetry support, user should now set `version_toml = pyproject.toml:tool.poetry.version`.

This introduce an ABC class, `VersionDeclaration`, that
can be implemented to add other version declarations with ease.

`toml` dependency has been replaced by `tomlkit`, as this is used
the library used by poetry to generate the `pyproject.toml` file, and
is able to keep the ordering of data defined in the file.

Existing `VersionPattern` class has been renamed to
`PatternVersionDeclaration` and now implements `VersionDeclaration`.

`load_version_patterns()` function has been renamed to
`load_version_declarations()` and now return a list of
`VersionDeclaration` implementations.

Close #245
Close #275 ([`9b62a7e`](https://github.com/python-semantic-release/python-semantic-release/commit/9b62a7e377378667e716384684a47cdf392093fa))

### Style

* style: improve code formatting ([`a13dfde`](https://github.com/python-semantic-release/python-semantic-release/commit/a13dfdefbbdc7b4031de39637220d6dc9d96f517))


## v7.12.0 (2021-01-25)

### Documentation

* docs(actions): PAT must be passed to checkout step too

Fixes #311 ([`e2d8e47`](https://github.com/python-semantic-release/python-semantic-release/commit/e2d8e47d2b02860881381318dcc088e150c0fcde))

### Feature

* feat(github): retry GitHub API requests on failure (#314)

* refactor(github): use requests.Session to call raise_for_status

* fix(github): add retries to github API requests ([`ac241ed`](https://github.com/python-semantic-release/python-semantic-release/commit/ac241edf4de39f4fc0ff561a749fa85caaf9e2ae))

### Style

* style: improve code formatting ([`be87196`](https://github.com/python-semantic-release/python-semantic-release/commit/be8719605e0a9fa9fda2335556742e09cfa06189))


## v7.11.0 (2021-01-08)

### Build

* build: add __main__.py magic file

This file allow to run the package from sources properly with
`python -m semantic_release`. ([`e93f36a`](https://github.com/python-semantic-release/python-semantic-release/commit/e93f36a7a10e48afb42c1dc3d860a5e2a07cf353))

### Feature

* feat(print-version): add print-version command to output version

This new command can be integrated in the build process before the
effective release, ie. to rename some files with the version number.

Users may invoke `VERSION=$(semantic-release print-version)` to retrieve the
version that will be generated during the release before it really occurs. ([`512e3d9`](https://github.com/python-semantic-release/python-semantic-release/commit/512e3d92706055bdf8d08b7c82927d3530183079))

### Fix

* fix(actions): fix github actions with new main location ([`6666672`](https://github.com/python-semantic-release/python-semantic-release/commit/6666672d3d97ab7cdf47badfa3663f1a69c2dbdf))

* fix: avoid Unknown bump level 0 message

This issue occurs when some commits are available but are all to level 0. ([`8ab624c`](https://github.com/python-semantic-release/python-semantic-release/commit/8ab624cf3508b57a9656a0a212bfee59379d6f8b))

* fix: add dot to --define option help ([`eb4107d`](https://github.com/python-semantic-release/python-semantic-release/commit/eb4107d2efdf8c885c8ae35f48f1b908d1fced32))

### Style

* style: improve code formatting ([`1dd8484`](https://github.com/python-semantic-release/python-semantic-release/commit/1dd84847a9eaf8d2467ae5b4ee82492ef563612f))


## v7.10.0 (2021-01-08)

### Documentation

* docs: fix incorrect reference syntax ([`42027f0`](https://github.com/python-semantic-release/python-semantic-release/commit/42027f0d2bb64f4c9eaec65112bf7b6f67568e60))

* docs: rewrite getting started page ([`97a9046`](https://github.com/python-semantic-release/python-semantic-release/commit/97a90463872502d1207890ae1d9dd008b1834385))

### Feature

* feat(build): allow falsy values for build_command to disable build step ([`c07a440`](https://github.com/python-semantic-release/python-semantic-release/commit/c07a440f2dfc45a2ad8f7c454aaac180c4651f70))

* feat(repository): Add to settings artifact repository

- Add new config var to set repository (repository_url)
- Remove &#39;Pypi&#39; word when it refers generically to an artifact repository system
- Depreciate &#39;PYPI_USERNAME&#39; and &#39;PYPI_PASSWORD&#39; and prefer &#39;REPOSITORY_USERNAME&#39; and &#39;REPOSITORY_PASSWORD&#39; env vars
- Depreciate every config key with &#39;pypi&#39; and prefer repository
- Update doc in accordance with those changes ([`f4ef373`](https://github.com/python-semantic-release/python-semantic-release/commit/f4ef3733b948282fba5a832c5c0af134609b26d2))

### Style

* style: improve code formatting ([`766bd2e`](https://github.com/python-semantic-release/python-semantic-release/commit/766bd2e12cb8aca36d4deb937033334c77144fb2))

### Test

* test(build): add tests for should_build() and should_remove_dist() ([`527f02b`](https://github.com/python-semantic-release/python-semantic-release/commit/527f02bded40c46bc61f0aad57b707762ef0fba5))

### Unknown

* Merge branch &#39;master&#39; into feature/repository ([`b85fec5`](https://github.com/python-semantic-release/python-semantic-release/commit/b85fec5c28191beb53b6a3552e5b88dbcc97db5f))


## v7.9.0 (2020-12-21)

### Feature

* feat(hvcs): add hvcs_domain config option

While Gitlab already has an env var that should provide the vanity URL,
this supports a generic &#39;hvcs_domain&#39; parameter that makes the hostname
configurable for both GHE and Gitlab.

This will also use the configured hostname (from either source) in the
changelog links

Fixes: #277 ([`ab3061a`](https://github.com/python-semantic-release/python-semantic-release/commit/ab3061ae93c49d71afca043b67b361e2eb2919e6))

### Fix

* fix(history): coerce version to string (#298)

The changes in #297 mistakenly omitted coercing the return value to a
string. This resulted in errors like:
&#34;can only concatenate str (not &#34;VersionInfo&#34;) to str&#34;

Add test case asserting it&#39;s type str ([`d4cdc3d`](https://github.com/python-semantic-release/python-semantic-release/commit/d4cdc3d3cd2d93f2a78f485e3ea107ac816c7d00))

* fix(history): require semver &gt;= 2.10

This resolves deprecation warnings, and updates this to a more 3.x
compatible syntax ([`5087e54`](https://github.com/python-semantic-release/python-semantic-release/commit/5087e549399648cf2e23339a037b33ca8b62d954))


## v7.8.2 (2020-12-19)

### Fix

* fix(cli): skip remove_dist where not needed

Skip removing dist files when upload_pypi or upload_release are not set ([`04817d4`](https://github.com/python-semantic-release/python-semantic-release/commit/04817d4ecfc693195e28c80455bfbb127485f36b))


## v7.8.1 (2020-12-18)

### Fix

* fix(logs): fix TypeError when enabling debug logs

Some logger invocation were raising the following error:
TypeError: not all arguments converted during string formatting.

This also refactor some other parts to use f-strings as much as possible. ([`2591a94`](https://github.com/python-semantic-release/python-semantic-release/commit/2591a94115114c4a91a48f5b10b3954f6ac932a1))

* fix: filenames with unknown mimetype are now properly uploaded to github release

When mimetype can&#39;t be guessed, content-type header is set to None.
But it&#39;s mandatory for the file upload to work properly.
In this case, application/octect-stream is now used as a fallback. ([`f3ece78`](https://github.com/python-semantic-release/python-semantic-release/commit/f3ece78b2913e70f6b99907b192a1e92bbfd6b77))

### Refactor

* refactor: use raise_for_status and enhance error reporting for github uploads ([`69aef9f`](https://github.com/python-semantic-release/python-semantic-release/commit/69aef9f8ea11547cceb326068f7d3ab0bfa4afa7))

### Style

* style: improve code formatting ([`6eec4b4`](https://github.com/python-semantic-release/python-semantic-release/commit/6eec4b42cbfc546ee035de07451584a2672be485))


## v7.8.0 (2020-12-18)

### Feature

* feat: add `upload_to_pypi_glob_patterns` option ([`42305ed`](https://github.com/python-semantic-release/python-semantic-release/commit/42305ed499ca08c819c4e7e65fcfbae913b8e6e1))

### Fix

* fix(netrc): prefer using token defined in GH_TOKEN instead of .netrc file

.netrc file will only be used when available and no GH_TOKEN environment variable is defined.

This also add a test to make sure .netrc is used properly when no GH_TOKEN is defined. ([`3af32a7`](https://github.com/python-semantic-release/python-semantic-release/commit/3af32a738f2f2841fd75ec961a8f49a0b1c387cf))

* fix(changelog): use &#34;issues&#34; link vs &#34;pull&#34;

While, e.g., https://github.com/owner/repos/pull/123 will work,
https://github.com/owner/repos/issues/123 should be safer / more
consistent, and should avoid a failure if someone adds an issue link at
the end of a PR that is merged via rebase merge or merge commit. ([`93e48c9`](https://github.com/python-semantic-release/python-semantic-release/commit/93e48c992cb8b763f430ecbb0b7f9c3ca00036e4))

### Style

* style: improve code formatting ([`8182668`](https://github.com/python-semantic-release/python-semantic-release/commit/81826680a30b062ebd3e2a21b62d655b1ac6a962))


## v7.7.0 (2020-12-12)

### Feature

* feat(changelog): add PR links in markdown (#282)

GitHub release notes automagically link to the PR, but changelog
markdown doesn&#39;t. Replace a PR number at the end of a message
with a markdown link. ([`0448f6c`](https://github.com/python-semantic-release/python-semantic-release/commit/0448f6c350bbbf239a81fe13dc5f45761efa7673))

### Style

* style: improve code formatting ([`38cf32e`](https://github.com/python-semantic-release/python-semantic-release/commit/38cf32e986fc45c42101098e194cff881c111ea5))


## v7.6.0 (2020-12-06)

### Documentation

* docs: add documentation for option `major_on_zero` ([`2e8b26e`](https://github.com/python-semantic-release/python-semantic-release/commit/2e8b26e4ee0316a2cf2a93c09c783024fcd6b3ba))

### Feature

* feat: add `major_on_zero` option

To control if bump major or not when current major version is zero. ([`d324154`](https://github.com/python-semantic-release/python-semantic-release/commit/d3241540e7640af911eb24c71e66468feebb0d46))

### Refactor

* refactor(history): move changelog_scope default (#284)

* Move the default for changelog_scope from inline to defaults.cfg.
* Add missing header in docs. ([`b7e1376`](https://github.com/python-semantic-release/python-semantic-release/commit/b7e1376ee1688e5e6dcc069ce623f49e3a389052))

### Style

* style(settings): alphabetize boolean settings (#283)

A few settings were not in alphabetical order. ([`60a3535`](https://github.com/python-semantic-release/python-semantic-release/commit/60a3535f21380de8c9eaec7fe4dea9eb3d04dee1))


## v7.5.0 (2020-12-04)

### Feature

* feat(logs): include scope in changelogs (#281)

When the scope is set, include it in changelogs, e.g.
&#34;feat(x): some description&#34; becomes &#34;**x**: some description&#34;.
This is similar to how the Node semantic release (and
conventional-changelog-generator) generates changelogs.
If scope is not given, it&#39;s omitted.

Add a new config parameter changelog_scope to disable this behavior when
set to &#39;False&#39; ([`21c96b6`](https://github.com/python-semantic-release/python-semantic-release/commit/21c96b688cc44cc6f45af962ffe6d1f759783f37))

### Style

* style: improve code formatting ([`eaf0064`](https://github.com/python-semantic-release/python-semantic-release/commit/eaf00643363f7040a4078d282e5589b2973c2dec))


## v7.4.1 (2020-12-04)

### Fix

* fix: add &#34;changelog_capitalize&#34; to flags (#279)

Fixes #278 (or so I hope). ([`37716df`](https://github.com/python-semantic-release/python-semantic-release/commit/37716dfa78eb3f848f57a5100d01d93f5aafc0bf))


## v7.4.0 (2020-11-24)

### Documentation

* docs: fix broken internal references (#270) ([`da20b9b`](https://github.com/python-semantic-release/python-semantic-release/commit/da20b9bdd3c7c87809c25ccb2a5993a7ea209a22))

* docs: update links to Github docs (#268) ([`c53162e`](https://github.com/python-semantic-release/python-semantic-release/commit/c53162e366304082a3bd5d143b0401da6a16a263))

### Feature

* feat: add changelog_capitalize configuration

Fixes #260 ([`7cacca1`](https://github.com/python-semantic-release/python-semantic-release/commit/7cacca1eb436a7166ba8faf643b53c42bc32a6a7))

### Style

* style: improve code formatting ([`b9016cd`](https://github.com/python-semantic-release/python-semantic-release/commit/b9016cd234e5dea140a9aa61a52f99cec7f3726f))


## v7.3.0 (2020-09-28)

### Chore

* chore: make env statement uppercase in Dockerfile (#262) ([`911670d`](https://github.com/python-semantic-release/python-semantic-release/commit/911670d78c7a5f2e9816161f6ef5344e0c8034e9))

### Ci

* ci: check commit logs with commitlint (#263)

The contributing guide says that the project should itself follow the
Angular commit convention, but there is nothing to enforce it AFAIK.

I had a similar problem on a project where I&#39;m using
`python-semantic-release` and I&#39;ve added a Github action to
test it on CI, you might find it useful too. ([`016fde6`](https://github.com/python-semantic-release/python-semantic-release/commit/016fde683924d380d25579bd0cff0c7f8b7b2240))

### Documentation

* docs: fix docstring

Stumbled upon this docstring which first line seems copy/pasted from
the method above. ([`5a5e2cf`](https://github.com/python-semantic-release/python-semantic-release/commit/5a5e2cfb5e6653fb2e95e6e23e56559953b2c2b4))

### Feature

* feat: Generate `changelog.md` file (#266) ([`2587dfe`](https://github.com/python-semantic-release/python-semantic-release/commit/2587dfed71338ec6c816f58cdf0882382c533598))

### Style

* style: improve code formatting ([`8b62e79`](https://github.com/python-semantic-release/python-semantic-release/commit/8b62e797dbab33a4a716d70c3abec6f46e36473f))


## v7.2.5 (2020-09-16)

### Fix

* fix: add required to inputs in action metadata (#264)

According to the documentation, `inputs.&lt;input_id&gt;.required` is a
required field. ([`e76b255`](https://github.com/python-semantic-release/python-semantic-release/commit/e76b255cf7d3d156e3314fc28c54d63fa126e973))


## v7.2.4 (2020-09-14)

### Fix

* fix: Use range for toml dependency

Fixes #241 ([`45707e1`](https://github.com/python-semantic-release/python-semantic-release/commit/45707e1b7dcab48103a33de9d7f9fdb5a34dae4a))


## v7.2.3 (2020-09-12)

### Chore

* chore: update with username change ([`48972fb`](https://github.com/python-semantic-release/python-semantic-release/commit/48972fb761ed9b0fb376fa3ad7028d65ff407ee6))

### Documentation

* docs: link to getting started guide in README ([`f490e01`](https://github.com/python-semantic-release/python-semantic-release/commit/f490e0194fa818db4d38c185bc5e6245bfde546b))

* docs: create &#39;getting started&#39; instructions (#256) ([`5f4d000`](https://github.com/python-semantic-release/python-semantic-release/commit/5f4d000c3f153d1d23128acf577e389ae879466e))

### Fix

* fix: support multiline version_pattern matching by default ([`82f7849`](https://github.com/python-semantic-release/python-semantic-release/commit/82f7849dcf29ba658e0cb3b5d21369af8bf3c16f))

### Style

* style: improve code formatting ([`71fdb9f`](https://github.com/python-semantic-release/python-semantic-release/commit/71fdb9ff83e56b22367dd810b09e2eaec51c6155))


## v7.2.2 (2020-07-26)

### Ci

* ci: pin isort version ([`cf80ad3`](https://github.com/python-semantic-release/python-semantic-release/commit/cf80ad3dc01b35706b1da50e178373c010c22acf))

### Documentation

* docs: add quotation marks to the pip commands in CONTRIBUTING.rst (#253) ([`e20fa43`](https://github.com/python-semantic-release/python-semantic-release/commit/e20fa43098c06f5f585c81b9cd7e287dcce3fb5d))

### Fix

* fix(changelog): send changelog to stdout

Fixes #250 ([`87e2bb8`](https://github.com/python-semantic-release/python-semantic-release/commit/87e2bb881387ff3ac245ab9923347a5a616e197b))


## v7.2.1 (2020-06-29)

### Documentation

* docs: give example of multiple build commands (#248)

I had a little trouble figuring out how to use a non-setup.py build
command, so I thought it would be helpful to update the docs with an
example of how to do this. ([`65f1ffc`](https://github.com/python-semantic-release/python-semantic-release/commit/65f1ffcc6cac3bf382f4b821ff2be59d04f9f867))

### Fix

* fix: commit all files with bumped versions (#249) ([`b3a1766`](https://github.com/python-semantic-release/python-semantic-release/commit/b3a1766be7edb7d2eb76f2726d35ab8298688b3b))

### Style

* style: improve code formatting ([`904ed7e`](https://github.com/python-semantic-release/python-semantic-release/commit/904ed7eb60332b1984529b2a38afaee3f5facdd3))


## v7.2.0 (2020-06-15)

### Feature

* feat: bump versions in multiple files (#246)

- Add the `version_pattern` setting, which allows version numbers to be
  identified using arbitrary regular expressions.
- Refactor the config system to allow non-string data types to be
  specified in `pyproject.toml`.
- Multiple files can now be specified by setting `version_variable` or
  `version_pattern` to a list in `pyproject.toml`.

Fixes #175 ([`0ba2c47`](https://github.com/python-semantic-release/python-semantic-release/commit/0ba2c473c6e44cc326b3299b6ea3ddde833bdb37))

### Style

* style: improve code formatting ([`f040bb9`](https://github.com/python-semantic-release/python-semantic-release/commit/f040bb96b677589be30c866dc0a483195b6ec74b))


## v7.1.1 (2020-05-28)

### Fix

* fix(changelog): swap sha and message in table changelog ([`6741370`](https://github.com/python-semantic-release/python-semantic-release/commit/6741370ab09b1706ff6e19b9fbe57b4bddefc70d))


## v7.1.0 (2020-05-24)

### Feature

* feat(changelog): add changelog_table component (#242)

Add an alternative changelog component which displays each section as a
row in a table.

Fixes #237 ([`fe6a7e7`](https://github.com/python-semantic-release/python-semantic-release/commit/fe6a7e7fa014ffb827a1430dbcc10d1fc84c886b))

### Style

* style: improve code formatting ([`a43beb5`](https://github.com/python-semantic-release/python-semantic-release/commit/a43beb56f1bf4645be47399ded14756fb48d95c6))


## v7.0.0 (2020-05-22)

### Documentation

* docs: add conda-forge badge ([`e9536bb`](https://github.com/python-semantic-release/python-semantic-release/commit/e9536bbe119c9e3b90c61130c02468e0e1f14141))

### Feature

* feat(changelog): add changelog components (#240)

* feat(changelog): add changelog components

Add the ability to configure sections of the changelog using a
`changelog_components` option.  Component outputs are separated by a blank
line and appear in the same order as they were configured.

It is possible to create your own custom components. Each component is a
function which returns either some text to be added, or None in which case it
will be skipped.

BREAKING CHANGE: The `compare_url` option has been removed in favor of using
`changelog_components`. This functionality is now available as the
`semantic_release.changelog.compare_url` component.

* docs: add documentation for changelog_components

* feat: pass changelog_sections to components

Changelog components may now receive the value of `changelog_sections`,
split and ready to use. ([`3e17a98`](https://github.com/python-semantic-release/python-semantic-release/commit/3e17a98d7fa8468868a87e62651ac2c010067711))

### Style

* style: improve code formatting ([`1dfca97`](https://github.com/python-semantic-release/python-semantic-release/commit/1dfca97c3856e496e9e2cda429b8aa093799bd5b))


## v6.4.1 (2020-05-15)

### Fix

* fix: convert \r\n to \n in commit messages

Fixes #239 ([`34acbbc`](https://github.com/python-semantic-release/python-semantic-release/commit/34acbbcd25320a9d18dcd1a4f43e1ce1837b2c9f))

### Style

* style: improve code formatting ([`9684c0f`](https://github.com/python-semantic-release/python-semantic-release/commit/9684c0f3a96af46182f4ffcee041768a24ad9b71))


## v6.4.0 (2020-05-15)

### Feature

* feat(history): create emoji parser (#238)

Add a commit parser which uses emojis from https://gitmoji.carloscuesta.me/
to determine the type of change.

* fix: add emojis to default changelog_sections

* fix: include all parsed types in changelog

This allows emojis to appear in the changelog, as well as configuring
other types to appear with the Angular parser (I remember someone asking
for that feature a while ago). All filtering is now done in the
markdown_changelog function.

* refactor(history): get breaking changes in parser

Move the task of detecting breaking change descriptions into the commit
parser function, instead of during changelog generation.

This has allowed the emoji parser to also return the regular descriptions as
breaking change descriptions for commits with :boom:.

BREAKING CHANGE: Custom commit parser functions are now required to pass
a fifth argument to `ParsedCommit`, which is a list of breaking change
descriptions.

* docs: add documentation for emoji parser ([`2e1c50a`](https://github.com/python-semantic-release/python-semantic-release/commit/2e1c50a865628b372f48945a039a3edb38a7cdf0))

### Style

* style: improve code formatting ([`52bbd72`](https://github.com/python-semantic-release/python-semantic-release/commit/52bbd729bc6a688b422b4abada6826231573f7ce))

* style: improve code formatting ([`2a88ef6`](https://github.com/python-semantic-release/python-semantic-release/commit/2a88ef62da022fc7deb1985d09825a4067c1824d))

### Test

* test: capture logging output

Adapt the CLI tests so that pytest can capture the log output, and display it if there is a failure. This helps with debugging. ([`32cfd90`](https://github.com/python-semantic-release/python-semantic-release/commit/32cfd903f6f5fe8f31eb0dc1d45464071e54423d))


## v6.3.1 (2020-05-11)

### Ci

* ci: update stale to v3 ([`ce5cd0c`](https://github.com/python-semantic-release/python-semantic-release/commit/ce5cd0c894a65dd4cef4aba6658e7d45803fe833))

* ci: create annotations for test failures ([`233a6f4`](https://github.com/python-semantic-release/python-semantic-release/commit/233a6f480ff67165f0f54522230e139b918bb032))

### Fix

* fix: use getboolean for commit_version_number

Fixes #186 ([`a60e0b4`](https://github.com/python-semantic-release/python-semantic-release/commit/a60e0b4e3cadf310c3e0ad67ebeb4e69d0ee50cb))

### Style

* style: improve code formatting ([`49b3389`](https://github.com/python-semantic-release/python-semantic-release/commit/49b3389a316d221923b4957d83d4e005e85102d3))


## v6.3.0 (2020-05-09)

### Documentation

* docs: rewrite commit-log-parsing.rst ([`4c70f4f`](https://github.com/python-semantic-release/python-semantic-release/commit/4c70f4f2aa3343c966d1b7ab8566fcc782242ab9))

* docs: document compare_link option ([`e52c355`](https://github.com/python-semantic-release/python-semantic-release/commit/e52c355c0d742ddd2cfa65d42888296942e5bec5))

### Feature

* feat(history): support linking compare page in changelog

Fixes #218 ([`79a8e02`](https://github.com/python-semantic-release/python-semantic-release/commit/79a8e02df82fbc2acecaad9e9ff7368e61df3e54))

### Style

* style: improve code formatting ([`ae4f1d6`](https://github.com/python-semantic-release/python-semantic-release/commit/ae4f1d69866c3830d691e9bd6b48627d70f705ae))

* style: improve code formatting ([`7a85403`](https://github.com/python-semantic-release/python-semantic-release/commit/7a8540322f1308399653d10657e24a7b28943767))

### Test

* test: split history tests into multiple files ([`14e4ae2`](https://github.com/python-semantic-release/python-semantic-release/commit/14e4ae2a527b29026f49ee1346cab708114e60c9))


## v6.2.0 (2020-05-02)

### Ci

* ci: add help-wanted automatically

Add the help-wanted label to bug reports and feature requests which have not had any activity in 3 weeks. This is implemented using stale, however it is set such that the issues will not be closed. ([`56e092a`](https://github.com/python-semantic-release/python-semantic-release/commit/56e092ab498bb24e43570ffb184f170b5c041ca8))

* ci: close stale questions automatically (#226)

Any issues which are labelled as a question will be closed after two weeks of inactivity. This doesn&#39;t affect other types of issues. ([`539918c`](https://github.com/python-semantic-release/python-semantic-release/commit/539918cdb97e5578cbace8d74a6680e6662cb9bb))

* ci: pass SHA from beautify to release

Checkout the current SHA from the end of the beautify job for releasing, 
instead of master. This will either be the same as the commit we are 
running for, or the SHA of a style commit. This prevents releasing of 
untested code.

See 
https://github.community/t5/GitHub-Actions/Checkout-commit-pushed-by-previous-job/m-p/55847#M9670 ([`76e34b6`](https://github.com/python-semantic-release/python-semantic-release/commit/76e34b6b52b8019e87eaddf295d0781b6aa51541))

### Documentation

* docs: add = to verbosity option

Fixes #227 ([`a0f4c9c`](https://github.com/python-semantic-release/python-semantic-release/commit/a0f4c9cd397fcb98f880097319c08160adb3c3e6))

* docs: use references where possible

Fixes #221 ([`f38e5d4`](https://github.com/python-semantic-release/python-semantic-release/commit/f38e5d4a1597cddb69ce47a4d79b8774e796bf41))

### Feature

* feat(history): check all paragraphs for breaking changes

Check each paragraph of the commit&#39;s description for breaking changes,
instead of only a body and footer. This ensures that breaking changes
are detected when squashing commits together.

Fixes #200 ([`fec08f0`](https://github.com/python-semantic-release/python-semantic-release/commit/fec08f0dbd7ae15f95ca9c41a02c9fe6d448ede0))

### Style

* style: improve code formatting ([`a1d324c`](https://github.com/python-semantic-release/python-semantic-release/commit/a1d324c4d1824fe521d9e21fbd43589d26d3406c))

### Test

* test: test against Python 3.6 ([`a88efb9`](https://github.com/python-semantic-release/python-semantic-release/commit/a88efb9c581fe4c90577b578b4e86efea7944ecc))


## v6.1.0 (2020-04-26)

### Documentation

* docs: add documentation for PYPI_TOKEN ([`a8263a0`](https://github.com/python-semantic-release/python-semantic-release/commit/a8263a066177d1d42f2844e4cb42a76a23588500))

### Feature

* feat(actions): support PYPI_TOKEN on GitHub Actions

Add support for the new PYPI_TOKEN environment variable to be used on GitHub Actions. ([`df2c080`](https://github.com/python-semantic-release/python-semantic-release/commit/df2c0806f0a92186e914cfc8cc992171d74422df))

* feat(pypi): support easier use of API tokens

Allow setting the environment variable PYPI_TOKEN to automatically fill the username as __token__.

Fixes #213 ([`bac135c`](https://github.com/python-semantic-release/python-semantic-release/commit/bac135c0ae7a6053ecfc7cdf2942c3c89640debf))

### Refactor

* refactor(history): combine = and : into one regex

Use a [=:] group instead of running two separate searches. ([`bbaf6b9`](https://github.com/python-semantic-release/python-semantic-release/commit/bbaf6b926532314c41c733be24847a6ab5686a74))

### Style

* style: improve code formatting ([`0a4d8ba`](https://github.com/python-semantic-release/python-semantic-release/commit/0a4d8ba209c8fad7f254278e8bb382505885741d))

* style: improve code formatting ([`149e426`](https://github.com/python-semantic-release/python-semantic-release/commit/149e426c7bf70482e14e41c69f96236090df7ed5))


## v6.0.1 (2020-04-15)

### Fix

* fix(hvcs): convert get_hvcs to use LoggedFunction

This was missed in 213530fb0c914e274b81d1dacf38ea7322b5b91f ([`3084249`](https://github.com/python-semantic-release/python-semantic-release/commit/308424933fd3375ca3730d9eaf8abbad2435830b))


## v6.0.0 (2020-04-15)

### Breaking

* refactor(debug): use logging and click_log instead of ndebug

BREAKING CHANGE: `DEBUG=&#34;*&#34;` no longer has an effect, instead use 
`--verbosity DEBUG`. ([`15b1f65`](https://github.com/python-semantic-release/python-semantic-release/commit/15b1f650f29761e1ab2a91b767cbff79b2057a4c))

### Build

* build(pip): store requirements in setup.py

Remove the requirements directory and instead store all required 
libraries directly inside setup.py. Development, testing and docs 
dependencies are included as extras. ([`401468f`](https://github.com/python-semantic-release/python-semantic-release/commit/401468f312cf4f3b52006c68c58c4645b5e19802))

### Chore

* chore(tox): clean up tox.ini

Allow mypy and coverage to run on any Python version. ([`28feba6`](https://github.com/python-semantic-release/python-semantic-release/commit/28feba6801315422f492b38b2299a283fb7a3462))

### Ci

* ci: always checkout most recent commit to release

This should pull a beautify commit if one has been created, allowing the 
new version to be pushed. ([`6c98aab`](https://github.com/python-semantic-release/python-semantic-release/commit/6c98aab932724e3aab08e68b75439bc8c31bd877))

* ci: cache testing dependencies

This should help improve the speed of the testing workflow by caching 
downloaded dependencies. ([`4f53e35`](https://github.com/python-semantic-release/python-semantic-release/commit/4f53e351960a6b658f50265384c9e8f678718f68))

* ci: move beautification to separate workflow

See https://github.com/relekang/python-semantic-release/pull/214#issuecomment-613916623 ([`6ed42dc`](https://github.com/python-semantic-release/python-semantic-release/commit/6ed42dc83027f48865e4309d520c8b6654b88058))

* ci: beautify code automatically (#214)

Run isort and Black on pushes to master. Any edits made are committed. isort and flake8 no longer run as a check. ([`d49c4ac`](https://github.com/python-semantic-release/python-semantic-release/commit/d49c4ac8d0eb6086693dfbd3e06c63d7e9b5d94c))

### Documentation

* docs: create Read the Docs config file ([`aa5a1b7`](https://github.com/python-semantic-release/python-semantic-release/commit/aa5a1b700a1c461c81c6434686cb6f0504c4bece))

* docs: include README.rst in index.rst

These files were very similar so it makes sense to simply include one 
inside the other. ([`8673a9d`](https://github.com/python-semantic-release/python-semantic-release/commit/8673a9d92a9bf348bb3409e002a830741396c8ca))

* docs: rewrite README.rst ([`e049772`](https://github.com/python-semantic-release/python-semantic-release/commit/e049772cf14cdd49538cf357db467f0bf3fe9587))

* docs: move action.rst into main documentation ([`509ccaf`](https://github.com/python-semantic-release/python-semantic-release/commit/509ccaf307a0998eced69ad9fee1807132babe28))

* docs: rewrite troubleshooting page ([`0285de2`](https://github.com/python-semantic-release/python-semantic-release/commit/0285de215a8dac3fcc9a51f555fa45d476a56dff))

### Refactor

* refactor(debug): improve debug output ([`213530f`](https://github.com/python-semantic-release/python-semantic-release/commit/213530fb0c914e274b81d1dacf38ea7322b5b91f))

### Style

* style: improve code formatting ([`a8fdab5`](https://github.com/python-semantic-release/python-semantic-release/commit/a8fdab5b9dbc3dbf092181f30edbdd626a8f668c))

* style: improve code formatting ([`d1efc22`](https://github.com/python-semantic-release/python-semantic-release/commit/d1efc22605b06e8901e82d7ddb865ef69f143c54))

### Unknown

* doc: updated doc with new ParsedCommit object instead of nested Tuple ([`ac565dc`](https://github.com/python-semantic-release/python-semantic-release/commit/ac565dc824ea575e8899b932db148ac28e27fce2))


## v5.2.0 (2020-04-09)

### Ci

* ci: fetch full history in release job

I didn&#39;t realise that actions/checkout@v2 only fetches 1 commit by 
default. ([`a02a9b7`](https://github.com/python-semantic-release/python-semantic-release/commit/a02a9b7e34d8e7f8bb3b9c8aa1b5e1ef8bdd406c))

* ci: run tests on pull_request

The tests didn&#39;t run for #211 which caused a flake8 failure to be 
missed. ([`32fd77e`](https://github.com/python-semantic-release/python-semantic-release/commit/32fd77ed835bcfc943abeacec4e327df045b2ec9))

* ci: run tests on GitHub Actions ([`39ff283`](https://github.com/python-semantic-release/python-semantic-release/commit/39ff283312a0c686bfc5be71e1da9b6456652d95))

### Documentation

* docs: automate API docs

Automatically create pages in the API docs section using sphinx-autodoc. This is added as an event handler in conf.py. ([`7d4fea2`](https://github.com/python-semantic-release/python-semantic-release/commit/7d4fea266cc75007de51609131eb6d1e324da608))

### Feature

* feat(github): add tag as default release name ([`2997908`](https://github.com/python-semantic-release/python-semantic-release/commit/2997908f80f4fcec56917d237a079b961a06f990))

### Refactor

* refactor(vcs): add functools.wraps to check_repo ([`4d97187`](https://github.com/python-semantic-release/python-semantic-release/commit/4d971873669d7ed5427108b180cbd5530375d8f3))

### Style

* style: fix styling from 2997908

These code style problems were introduced because tests didn&#39;t run on 
#211. ([`172391e`](https://github.com/python-semantic-release/python-semantic-release/commit/172391ec5b5e490081b9b0ea58a94dfd5be33937))


## v5.1.0 (2020-04-04)

### Chore

* chore(github): create issue templates ([`0f57662`](https://github.com/python-semantic-release/python-semantic-release/commit/0f57662ce7f6ce540b80aa7ad857bcc24edbc897))

### Documentation

* docs: update index.rst ([`b27c26c`](https://github.com/python-semantic-release/python-semantic-release/commit/b27c26c66e7e41843ab29076f7e724908091b46e))

* docs: improve formatting of envvars page ([`b376a56`](https://github.com/python-semantic-release/python-semantic-release/commit/b376a567bfd407a507ce0752614b0ca75a0f2973))

* docs: improve formatting of configuration page ([`9a8e22e`](https://github.com/python-semantic-release/python-semantic-release/commit/9a8e22e838d7dbf3bfd941397c3b39560aca6451))

### Feature

* feat(history): allow customizing changelog_sections (#207) ([`d5803d5`](https://github.com/python-semantic-release/python-semantic-release/commit/d5803d5c1668d86482a31ac0853bac7ecfdc63bc))


## v5.0.3 (2020-03-26)

### Fix

* fix: Bump dependencies and fix Windows issues on Development (#173)

* Bump dependencies and fix windows issues

* Correctly pass temp dir to test settings

* Remove print call on test settings

* chore: remove py34 and py35 classifiers

* chore: bump twine, requests and python-gitlab

* chore: update tox config to be more granular

* fix: missing mime types on Windows

* chore: bump circleCI and tox python to 3.8

* chore: remove py36 from tox envlist

* chore: isort errors ([`0a6f8c3`](https://github.com/python-semantic-release/python-semantic-release/commit/0a6f8c3842b05f5f424dad5ce1fa5e3823c7e688))

### Refactor

* refactor(history): use a named tuple for parsed commits

This improves readability as we can use attributes such as &#39;bump&#39; and 
&#39;descriptions&#39; instead of confusing numeric indices. ([`bff40d5`](https://github.com/python-semantic-release/python-semantic-release/commit/bff40d53174ffe27451d82132c31b112c7bee9fd))


## v5.0.2 (2020-03-22)

### Fix

* fix(history): leave case of other characters unchanged

Previously, use of str.capitalize() would capitalize the first letter as expected, but all subsequent letters became lowercase. Now, the other letters remain unchanged. ([`96ba94c`](https://github.com/python-semantic-release/python-semantic-release/commit/96ba94c4b4593997343ec61ecb6c823c1494d0e2))

### Test

* test: Run --help in docker image to make testing of image easier ([`b41e6b2`](https://github.com/python-semantic-release/python-semantic-release/commit/b41e6b27d63321bba8a6bb717de734df300ee1cc))


## v5.0.1 (2020-03-22)

### Fix

* fix: Make action use current version of semantic-release

This gives two benefits:
* In this repo it will work as a smoketest
* In other repos when they specify version int the github workflow they
will get the version they specify. ([`123984d`](https://github.com/python-semantic-release/python-semantic-release/commit/123984d735181c622f3d99088a1ad91321192a11))


## v5.0.0 (2020-03-22)

### Documentation

* docs(pypi): update docstings in pypi.py ([`6502d44`](https://github.com/python-semantic-release/python-semantic-release/commit/6502d448fa65e5dc100e32595e83fff6f62a881a))

### Feature

* feat(build): allow config setting for build command (#195)

* feat(build): allow config setting for build command

BREAKING CHANGE: Previously the build_commands configuration variable set the types of bundles sent to `python setup.py`. It has been replaced by the configuration variable `build_command` which takes the full command e.g. `python setup.py sdist` or `poetry build`.

Closes #188 ([`740f4bd`](https://github.com/python-semantic-release/python-semantic-release/commit/740f4bdb26569362acfc80f7e862fc2c750a46dd))

### Fix

* fix: Rename default of build_command config ([`d5db22f`](https://github.com/python-semantic-release/python-semantic-release/commit/d5db22f9f7acd05d20fd60a8b4b5a35d4bbfabb8))

### Refactor

* refactor(cli): improve readability of cli.py and some log messages ([`646dd81`](https://github.com/python-semantic-release/python-semantic-release/commit/646dd81944bad27f5defe4a33b0ebeb5c9ed0c4e))

* refactor: make check_repo a decorator ([`3799d8b`](https://github.com/python-semantic-release/python-semantic-release/commit/3799d8b595d0b36e59e5486c9b5f1070a47f3903))

### Style

* style: improve readability of history/__init__.py ([`c878cd3`](https://github.com/python-semantic-release/python-semantic-release/commit/c878cd3eb84fe8776913d082270720d4209e6007))

* style: improve readability of parsers ([`f84f317`](https://github.com/python-semantic-release/python-semantic-release/commit/f84f31754240212822227f6880ff110a8dd95214))

* style: improve readability of history/logs.py ([`2f22892`](https://github.com/python-semantic-release/python-semantic-release/commit/2f228921d30e6664986e1ab5a5e840297f52e2f0))

* style: improve readability of vcs_helpers.py ([`e46a358`](https://github.com/python-semantic-release/python-semantic-release/commit/e46a35833c816e570ceea9d67297a725b8ffc9ff))

* style: improve readability of settings.py ([`af4df82`](https://github.com/python-semantic-release/python-semantic-release/commit/af4df82603d9aac70e47672f196a0a5e5160f817))


## v4.11.0 (2020-03-22)

### Ci

* ci: use GitHub Action from this repo ([`4352ea8`](https://github.com/python-semantic-release/python-semantic-release/commit/4352ea8d116abcd5d6c86e897b8d2d5ef72bd663))

* ci: store PyPI username in secrets ([`b6de1a6`](https://github.com/python-semantic-release/python-semantic-release/commit/b6de1a6324ebe3ad6bd8735e16711877e773fea8))

* ci: set up releasing with GitHub Actions

#109: Setup github actions for releasing this project by calling on the current source code. ([`a80cc45`](https://github.com/python-semantic-release/python-semantic-release/commit/a80cc45df47cba6e730afc3c80d959fcba56485c))

### Documentation

* docs: make AUTHORS.rst dynamic ([`db2e076`](https://github.com/python-semantic-release/python-semantic-release/commit/db2e0762f3189d0f1a6ba29aad32bdefb7e0187f))

* docs(readme): fix minor typo ([`c22f69f`](https://github.com/python-semantic-release/python-semantic-release/commit/c22f69f62a215ff65e1ab6dcaa8e7e9662692e64))

### Feature

* feat(actions): create GitHub Action ([`350245d`](https://github.com/python-semantic-release/python-semantic-release/commit/350245dbfb07ed6a1db017b1d9d1072b368b1497))


## v4.10.0 (2020-03-03)

### Feature

* feat: make commit message configurable (#184) ([`eb0762c`](https://github.com/python-semantic-release/python-semantic-release/commit/eb0762ca9fea5cecd5c7b182504912a629be473b))


## v4.9.0 (2020-03-02)

### Feature

* feat(pypi): add build_commands config

Add a config option to set the commands passed to setup.py when building distributions. This allows for things like adding custom commands to the build process. ([`22146ea`](https://github.com/python-semantic-release/python-semantic-release/commit/22146ea4b94466a90d60b94db4cc65f46da19197))

### Fix

* fix(pypi): change bdist_wheels to bdist_wheel

Change the incorrect command bdist_wheels to bdist_wheel. ([`c4db509`](https://github.com/python-semantic-release/python-semantic-release/commit/c4db50926c03f3d551c8331932c567c7bdaf4f3d))


## v4.8.0 (2020-02-28)

### Feature

* feat(git): Add a new config for commit author ([`aa2c22c`](https://github.com/python-semantic-release/python-semantic-release/commit/aa2c22c469448fe57f02bea67a02f998ce519ac3))


## v4.7.1 (2020-02-28)

### Fix

* fix: repair parsing of remotes in the gitlab ci format

Format is:
&#34;https://gitlab-ci-token:MySuperToken@gitlab.example.com/group/project.git&#34;

Problem was due to the regex modification for #179

Fixes #181 ([`0fddbe2`](https://github.com/python-semantic-release/python-semantic-release/commit/0fddbe2fb70d24c09ceddb789a159162a45942dc))


## v4.7.0 (2020-02-28)

### Feature

* feat: Upload distribution files to GitHub Releases (#177)

* refactor(github): create upload_asset function

Create a function to call the asset upload API. This will soon be used 
to upload assets specified by the user.

* refactor(github): infer Content-Type from file extension

Infer the Content-Type header based on the file extension instead of setting it manually.

* refactor(pypi): move building of dists to cli.py

Refactor to have the building/removal of distributions in cli.py instead 
of within the upload_to_pypi function. This makes way for uploading to 
other locations, such as GitHub Releases, too.

* feat(github): upload dists to release

Upload Python wheels to the GitHub release. Configured with the option 
upload_to_release, on by default if using GitHub.

* docs: document upload_to_release config option

* test(github): add tests for Github.upload_dists

* fix(github): fix upload of .whl files

Fix uploading of .whl files due to a missing MIME type (defined custom type as application/x-wheel+zip). Additionally, continue with other uploads even if one fails.

* refactor(cli): additional output during publish

Add some additional output during the publish command.

* refactor(github): move api calls to separate methods

Move each type of GitHub API request into its own method to improve readability.

Re-implementation of #172

* fix: post changelog after PyPI upload

Post the changelog in-between uploading to PyPI and uploading to GitHub Releases. This is so that if the PyPI upload fails, GitHub users will not be notified. GitHub uploads still need to be processed after creating the changelog as the release notes must be published to upload assets to them. ([`e427658`](https://github.com/python-semantic-release/python-semantic-release/commit/e427658e33abf518191498c3142a0f18d3150e07))

### Fix

* fix: support repository owner names containing dots

Fixes #179 ([`a6c4da4`](https://github.com/python-semantic-release/python-semantic-release/commit/a6c4da4c0e6bd8a37f64544f7813fa027f5054ed))

* fix(github): use application/octet-stream for .whl files

application/octet-stream is more generic, but it is better than using a non-official MIME type. ([`90a7e47`](https://github.com/python-semantic-release/python-semantic-release/commit/90a7e476a04d26babc88002e9035cad2ed485b07))


## v4.6.0 (2020-02-19)

### Feature

* feat(history): capitalize changelog messages

Capitalize the first letter of messages in the changelog regardless of 
whether they are capitalized in the commit itself. ([`1a8e306`](https://github.com/python-semantic-release/python-semantic-release/commit/1a8e3060b8f6d6362c27903dcfc69d17db5f1d36))

### Fix

* fix: Only overwrite with patch if bump is None

Fixes #159 ([`1daa4e2`](https://github.com/python-semantic-release/python-semantic-release/commit/1daa4e23ec2dd40c6b490849276524264787e24e))

* fix: Add more debug statements in logs ([`bc931ec`](https://github.com/python-semantic-release/python-semantic-release/commit/bc931ec46795fde4c1ccee004eec83bf73d5de7a))

### Refactor

* refactor(history): remove unnecessary newlines

Since simplifying the capitalization, the comment is no longer needed and so the statement can be compacted onto one line again. ([`ffc3f8b`](https://github.com/python-semantic-release/python-semantic-release/commit/ffc3f8bada5f9a031ffe3af1e00c01b0edb05740))

* refactor(history): use capitalize method for readability

Co-Authored-By: Rolf Erik Lekang &lt;me@rolflekang.com&gt; ([`289349a`](https://github.com/python-semantic-release/python-semantic-release/commit/289349a314f63069ff6f7e40a9d0f2bf0f6063cf))


## v4.5.1 (2020-02-16)

### Documentation

* docs: fix broken list in readme

Fix the syntax of a broken bullet-point list in README.rst. ([`7aa572b`](https://github.com/python-semantic-release/python-semantic-release/commit/7aa572b2a323ddbc69686309226395f40c52b469))

* docs: Add note about automatic releases in readme ([`e606e75`](https://github.com/python-semantic-release/python-semantic-release/commit/e606e7583a30167cf7679c6bcada2f9e768b3abe))

* docs: Update readme and getting started docs ([`07b3208`](https://github.com/python-semantic-release/python-semantic-release/commit/07b3208ff64301e544c4fdcb48314e49078fc479))

### Fix

* fix(github): send token in request header

Use an Authorization header instead of deprecated query parameter 
authorization.

Fixes relekang/python-semantic-release#167 ([`be9972a`](https://github.com/python-semantic-release/python-semantic-release/commit/be9972a7b1fb183f738fb31bd370adb30281e4d5))


## v4.5.0 (2020-02-08)

### Feature

* feat(history): enable colon defined version

The get_current_version_by_config_file  and the replace_version_string methods now check for both variables defined as &#34;variable= version&#34; and &#34;variable: version&#34;
This allows for using a yaml file to store the version.

Closes #165 ([`7837f50`](https://github.com/python-semantic-release/python-semantic-release/commit/7837f5036269328ef29996b9ea63cccd5a6bc2d5))

### Fix

* fix: Remove erroneous submodule ([`762bfda`](https://github.com/python-semantic-release/python-semantic-release/commit/762bfda728c266b8cd14671d8da9298fc99c63fb))

* fix(cli): --noop flag works when before command

The entry point of the app is changed from main() to entry().
Entry takes any arguments before commands and moves them to after commands, then calls main()

Closes #73 ([`4fcc781`](https://github.com/python-semantic-release/python-semantic-release/commit/4fcc781d1a3f9235db552f0f4431c9f5e638d298))


## v4.4.1 (2020-01-18)

### Fix

* fix: Add quotes around twine arguments

Fixes #163 ([`46a83a9`](https://github.com/python-semantic-release/python-semantic-release/commit/46a83a94b17c09d8f686c3ae7b199d7fd0e0e5e5))


## v4.4.0 (2020-01-17)

### Feature

* feat(parser): make BREAKING-CHANGE synonymous with BREAKING CHANGE

According to point 16 in the conventional commit specification, this
should be implemented. They especially mention the footer, but I kept
the body for backwards compatibility. This should probably be removed
one day. The regex is in the helpers to make it easier to re-use, but I
didn&#39;t updated parser_tag since it looks like a legacy parser. ([`beedccf`](https://github.com/python-semantic-release/python-semantic-release/commit/beedccfddfb360aeebef595342ee980446012ec7))

* feat(parser): add support for exclamation point for breaking changes

According to the documentation for conventional commits, breaking
changes can be described using exclamation points, just before the colon
between type/scope and subject. In that case, the breaking change footer
is optional, and the subject is used as description of the breaking
change. If the footer exists, it is used for the description.

Fixes #156 ([`a4f8a10`](https://github.com/python-semantic-release/python-semantic-release/commit/a4f8a10afcc358a8fbef83be2041129480350be2))

### Fix

* fix(github): add check for GITHUB_ACTOR for git push (#162) ([`c41e9bb`](https://github.com/python-semantic-release/python-semantic-release/commit/c41e9bb986d01b92d58419cbdc88489d630a11f1))


## v4.3.4 (2019-12-17)

### Fix

* fix: fallback to whole log if correct tag is not available (#157)

The method getting all commits to consider for the release will now test
whether the version in input is a valid reference. If it is not, it will
consider the whole log for the repository.

evaluate_version_bump will still consider a message starting with the
version number as a breaking condition to stop analyzing.

Fixes #51 ([`252bffd`](https://github.com/python-semantic-release/python-semantic-release/commit/252bffd3be7b6dfcfdb384d24cb1cd83d990fc9a))


## v4.3.3 (2019-11-06)

### Fix

* fix: Set version of click to &gt;=2.0,&lt;8.0. (#155)

* fix: Upgrade to click 7.0.

Fixes #117

* fix: Instead of requiring click 7.0, looks like all tests will pass with at least 2.0.

* Upstream is at ~=7.0, so let&#39;s set the range to less than 8.0.

* The string template has no variables, so remove the call to .format() ([`f07c7f6`](https://github.com/python-semantic-release/python-semantic-release/commit/f07c7f653be1c018e443f071d9a196d9293e9521))


## v4.3.2 (2019-10-05)

### Fix

* fix: update regex to get repository owner and name for project with dots

Remove the dot from the second capture group to allow project names
containing dots to be matched.
Instead of a greedy &#39;+&#39; operator, use &#39;*?&#39; to allow the second group to
give back the &#39;.git&#39; (to avoid including it in the project name)

Fixes #151 ([`2778e31`](https://github.com/python-semantic-release/python-semantic-release/commit/2778e316a0c0aa931b1012cb3862d04659c05e73))


## v4.3.1 (2019-09-29)

### Fix

* fix: support repo urls without git terminator ([`700e9f1`](https://github.com/python-semantic-release/python-semantic-release/commit/700e9f18dafde1833f482272a72bb80b54d56bb3))

### Test

* test: better test coverage

Adds some coverage mainly on cli and vcs_helpers ([`b7bf6fe`](https://github.com/python-semantic-release/python-semantic-release/commit/b7bf6fe4ea0f1d11e56ec6e39a242253061dc5fc))


## v4.3.0 (2019-09-06)

### Feature

* feat: allow users to get version from tag and write/commit bump to file

Before this commit, version was bumped in the file, but only committed
if version was obtained from `version_variable` (version_source == `commit`).
Also added a relevant test and a description for this new option.

Fixes #104 ([`1f9fe1c`](https://github.com/python-semantic-release/python-semantic-release/commit/1f9fe1cc7666d47cc0c348c4705b63c39bf10ecc))

* feat: make the vcs functionalities work with gitlab

Adds python-gitlab as requirement.
Refactored github specific methods while keeping default behavior.
Also removed an unused return value for post_release_changelog.
Also refactored the secret filtering method.
Updated the related tests.

Fixes #121 ([`82d555d`](https://github.com/python-semantic-release/python-semantic-release/commit/82d555d45b9d9e295ef3f9546a6ca2a38ca4522e))

* feat: allow the override of configuration options from cli

config can now be overriden with the &#34;-D&#34; flag.
Also adds the related tests and documentation.

Also introduces a fixture in tests/__init__.py that reloads module using
config. It is necessary since all tests run in the same environment.
A better way would be to box the execution of tests (using the --forked
option of pytest for example) but it does not work in non-unix systems.
Also some tests should not break if config is changed, but it is outside
of the scope of this issue.

Fixes #119 ([`f0ac82f`](https://github.com/python-semantic-release/python-semantic-release/commit/f0ac82fe59eb59a768a73a1bf2ea934b9d448c58))

* feat: add the possibility to load configuration from pyproject.toml

Adds the toml library to base requirements.
Also adds the related tests and documentation.
Also adds the description of the version_source configuration option

Relates to #119 ([`35f8bfe`](https://github.com/python-semantic-release/python-semantic-release/commit/35f8bfef443c8b69560c918f4b13bc766fb3daa2))

### Fix

* fix: update list of commit types to include build, ci and perf

Also added perf to the types that trigger a patch update

Fixes #145 ([`41ea12f`](https://github.com/python-semantic-release/python-semantic-release/commit/41ea12fa91f97c0046178806bce3be57c3bc2308))

* fix: manage subgroups in git remote url

This is a necessary fix for gitlab integration.
For an illustration of the need and use for this fix, test was edited.

Fixes #139
Fixes #140 ([`4b11875`](https://github.com/python-semantic-release/python-semantic-release/commit/4b118754729094e330389712cf863e1c6cefee69))


## v4.2.0 (2019-08-05)

### Chore

* chore: Add tools requirements file ([`bbf1109`](https://github.com/python-semantic-release/python-semantic-release/commit/bbf110913cfe323bf174986fe7f4b38d88e41bd6))

* chore: Remove tox and mypy from dev requirements ([`9dcfaf0`](https://github.com/python-semantic-release/python-semantic-release/commit/9dcfaf05ee1f8055221d1959ca1accb1017e2d53))

### Feature

* feat: Add support for showing unreleased changelog

Fixes #134 ([`41ef794`](https://github.com/python-semantic-release/python-semantic-release/commit/41ef7947ad8a07392c96c7540980476e989c1d83))

* feat: Add support for configuring branch

Fixes #43 ([`14abb05`](https://github.com/python-semantic-release/python-semantic-release/commit/14abb05e7f878e88002f896812d66b4ea5c219d4))

* feat: Add configuration to customize handling of dists

Relates to #115 ([`2af6f41`](https://github.com/python-semantic-release/python-semantic-release/commit/2af6f41b21205bdd192514a434fca2feba17725a))

### Fix

* fix: Remove deletion of build folder

Fixes #115 ([`b45703d`](https://github.com/python-semantic-release/python-semantic-release/commit/b45703dad38c29b28575060b21e5fb0f8482c6b1))

* fix: updated the tag tests ([`3303eef`](https://github.com/python-semantic-release/python-semantic-release/commit/3303eefa49a0474bbd85df10ae186ccbf9090ec1))

* fix: kept setting new version for tag source ([`0e24a56`](https://github.com/python-semantic-release/python-semantic-release/commit/0e24a5633f8f94b48da97b011634d4f9d84f7b4b))

* fix: Add commit hash when generating breaking changes

Fixes #120 ([`0c74faf`](https://github.com/python-semantic-release/python-semantic-release/commit/0c74fafdfa81cf2e13db8f4dcf0a6f7347552504))

* fix: Upgrade click to 7.0 ([`2c5dd80`](https://github.com/python-semantic-release/python-semantic-release/commit/2c5dd809b84c2157a5e6cdcc773c43ec864f0328))

### Test

* test: Fix test name ([`aff4454`](https://github.com/python-semantic-release/python-semantic-release/commit/aff4454aa329bcab54b969ed0c41ed429a9b5683))

* test: Add mocking of reading of repo owner

Fixes #108 ([`04cc6b5`](https://github.com/python-semantic-release/python-semantic-release/commit/04cc6b5af969275b1096cbf45f9dc03a105d7034))


## v4.1.2 (2019-08-04)

### Documentation

* docs(circleci): point badge to master branch ([`9c7302e`](https://github.com/python-semantic-release/python-semantic-release/commit/9c7302e184a1bd88f39b3039691b55cd77f0bb07))

### Fix

* fix: Make sure the history only breaks loop for version commit

Fixes #135 ([`5dc6cfc`](https://github.com/python-semantic-release/python-semantic-release/commit/5dc6cfc634254f09997bb3cb0f17abd296e2c01f))

* fix: correct isort build fail

build fail:  https://circleci.com/gh/relekang/python-semantic-release/379 ([`0037210`](https://github.com/python-semantic-release/python-semantic-release/commit/00372100b527ff9308d9e43fe5c65cdf179dc4dc))

* fix(vcs): allow cli to be run from subdirectory ([`fb7bb14`](https://github.com/python-semantic-release/python-semantic-release/commit/fb7bb14300e483626464795b8ff4f033a194cf6f))

### Unknown

* Fix minor sematic typo ([`76123f4`](https://github.com/python-semantic-release/python-semantic-release/commit/76123f410180599a19e7c48da413880185bbea20))


## v4.1.1 (2019-02-15)

### Chore

* chore: ignore venv

venv is ignored in config for flake8 and isort.
Should be ignored in git as well. ([`ff58962`](https://github.com/python-semantic-release/python-semantic-release/commit/ff5896242a65c3f6d897eb911137956175d74ebd))

* chore: ignore vscode settings ([`bf9da4c`](https://github.com/python-semantic-release/python-semantic-release/commit/bf9da4ca9754c21d69598d956664e2fa3e6b9d5e))

### Documentation

* docs: DEBUG usage and related

Debug functionality lack documentation.
Thoubleshooting is helped by documenting other
environment variables as well. ([`f08e594`](https://github.com/python-semantic-release/python-semantic-release/commit/f08e5943a9876f2d17a7c02f468720995c7d9ffd))

* docs: correct usage of changelog ([`f4f59b0`](https://github.com/python-semantic-release/python-semantic-release/commit/f4f59b08c73700c6ee04930221bfcb1355cbc48d))

* docs: describing the commands

The commands is lacking from the documentation. ([`b6fa04d`](https://github.com/python-semantic-release/python-semantic-release/commit/b6fa04db3044525a1ee1b5952fb175a706842238))

* docs: update url for commit guidelinesThe guidelines can now be found in theDEVELOPERS.md in angular. ([`90c1b21`](https://github.com/python-semantic-release/python-semantic-release/commit/90c1b217f86263301b91d19d641c7b348e37d960))

### Refactor

* refactor: added debug to hvcshvcs 

 
module did not have any debug ([`0c6237b`](https://github.com/python-semantic-release/python-semantic-release/commit/0c6237bc01ec39608fb768925091c755d9bb25bd))

* refactor: fix import sorting ([`01e4c5d`](https://github.com/python-semantic-release/python-semantic-release/commit/01e4c5d743f2f237d2c85481118e467d4f5fde15))

* refactor: add debug output ([`06f3788`](https://github.com/python-semantic-release/python-semantic-release/commit/06f378819fea7c007176f0950db33b3d485a246a))


## v4.1.0 (2019-01-31)

### Documentation

* docs(readme): add testing instructions ([`bb352f5`](https://github.com/python-semantic-release/python-semantic-release/commit/bb352f5b6616cc42c9f2f2487c51dedda1c68295))

* docs: Add installation instructions for development (#106) ([`9168d0e`](https://github.com/python-semantic-release/python-semantic-release/commit/9168d0ea56734319a5d77e890f23ff6ba51cc97d))

### Feature

* feat(ci_checks): add support for bitbucket ([`9fc120d`](https://github.com/python-semantic-release/python-semantic-release/commit/9fc120d1a7e4acbbca609628e72651685108b364))

### Fix

* fix: Maintain version variable formatting on bump (#103)

Small change to the way the version is written to the config file it is read from.  This allows the formatting to be the same as before semantic-release changed it.

Prior behavior
`my_version_var=&#34;1.2.3&#34;` =&gt; `my_version_var = &#39;1.2.4&#39;`

New behavior
`my_version_var=&#34;1.2.3&#34;` =&gt; `my_version_var=&#34;1.2.4&#34;`

I am using python-semantic-release with a Julia project and this change will allow for consistent formatting in my Project.toml file where the version is maintained ([`bf63156`](https://github.com/python-semantic-release/python-semantic-release/commit/bf63156f60340614fae94c255fb2f097cf317b2b))

* fix: initialize git Repo from current folder

This allows to run the program also from inner repository folders ([`c7415e6`](https://github.com/python-semantic-release/python-semantic-release/commit/c7415e634c0affbe6396e0aa2bafe7c1b3368914))

* fix: Use same changelog code for command as post

See #27 for background. ([`248f622`](https://github.com/python-semantic-release/python-semantic-release/commit/248f62283c59182868c43ff105a66d85c923a894))

### Unknown

* Merge pr #89

This was merged locally to fix conflicts. ([`0dad451`](https://github.com/python-semantic-release/python-semantic-release/commit/0dad451617cc752ad3830c9442cf0b0e0993a454))


## v4.0.1 (2019-01-12)

### Documentation

* docs: Remove reference to gitter

Fixes #90 ([`896e37b`](https://github.com/python-semantic-release/python-semantic-release/commit/896e37b95cc43218e8f593325dd4ea63f8b895d9))

### Fix

* fix: Use correct syntax to exclude tests in package

This implements #92 without deleting __init__.py files. ([`3e41e91`](https://github.com/python-semantic-release/python-semantic-release/commit/3e41e91c318663085cd28c8165ece21d7e383475))

* fix: Filter out pypi secrets from exceptions

Fixes #41 ([`5918371`](https://github.com/python-semantic-release/python-semantic-release/commit/5918371c1e82b06606087c9945d8eaf2604a0578))

* fix: Clean out dist and build before building

This should fix the problem with uploading old versions.

Fixes #86 ([`b628e46`](https://github.com/python-semantic-release/python-semantic-release/commit/b628e466f86bc27cbe45ec27a02d4774a0efd3bb))

* fix: Add better error message when pypi credentials are empty

Fixes #96 ([`c4e5dcb`](https://github.com/python-semantic-release/python-semantic-release/commit/c4e5dcbeda0ce8f87d25faefb4d9ae3581029a8f))

* fix: Unfreeze dependencies

This uses ~= for most dependencies instead of pinning them.

Fixes #100 ([`847833b`](https://github.com/python-semantic-release/python-semantic-release/commit/847833bf48352a4935f906d0c3f75e1db596ca1c))

* fix(parser_angular): Fix non-match when special chars in scope ([`8a33123`](https://github.com/python-semantic-release/python-semantic-release/commit/8a331232621b26767e4268079f9295bf695047ab))

### Test

* test: Update test after adding cleaning of dist ([`202fba5`](https://github.com/python-semantic-release/python-semantic-release/commit/202fba50c287d3df99b22a4f30a96a3d8d9c8141))

* test(angular): Fix pep8 violations ([`a504f26`](https://github.com/python-semantic-release/python-semantic-release/commit/a504f262a05dc27b87e2c766f185b17cd8b39765))


## v4.0.0 (2018-11-22)

### Breaking

* fix: Remove support for python 2

BREAKING CHANGE: This will only work with python 3 after this commit. ([`85fe638`](https://github.com/python-semantic-release/python-semantic-release/commit/85fe6384c15db317bc7142f4c8bbf2da58cece58))

* feat: Add support for commit_message config variable

This variable can allow you to skip CI pipelines in CI tools like GitLab
CI by adding [CI skip] in the body. There are likely many uses for this
beyond that particular example...

BREAKING CHANGE: If you rely on the commit message to be the version
number only, this will break your code

re #88 #32 ([`4de5400`](https://github.com/python-semantic-release/python-semantic-release/commit/4de540011ab10483ee1865f99c623526cf961bb9))

### Documentation

* docs: Add type hints and more complete docstrings

Includes a few style changes suggested by pylint and type safety checks
suggested by mypy

re #81 ([`a6d5e9b`](https://github.com/python-semantic-release/python-semantic-release/commit/a6d5e9b1ccbe75d59e7240528593978a19d8d040))

* docs: Fix typo in documentation index

The word role -- &#39;an actor&#39;s part in a play, movie, etc.&#39; does not fit
in this context. &#34;ready to roll&#34; is a phrase meaning &#34;fully prepared to
start functioning or moving&#34; or simply &#34;ready&#34;. I believe this is what
was meant to be written. ([`da6844b`](https://github.com/python-semantic-release/python-semantic-release/commit/da6844bce0070a0020bf13950bd136fe28262602))

### Feature

* feat(CI checks): Add support for GitLab CI checks

Check `GITLAB_CI` environment variable and then verify
`CI_COMMIT_REF_NAME` matches the given branch.

Includes tests

Closes #88  re #32 ([`8df5e2b`](https://github.com/python-semantic-release/python-semantic-release/commit/8df5e2bdd33a620e683f3adabe174e94ceaa88d9))

### Fix

* fix: Add credentials check ([`0694604`](https://github.com/python-semantic-release/python-semantic-release/commit/0694604f3b3d2159a4037620605ded09236cdef5))

* fix: Add check of credentials ([`7d945d4`](https://github.com/python-semantic-release/python-semantic-release/commit/7d945d44b36b3e8c0b7771570cb2305e9e09d0b2))

* fix: Add dists to twine call ([`1cec2df`](https://github.com/python-semantic-release/python-semantic-release/commit/1cec2df8bcb7f877c813d6470d454244630b050a))

* fix: Re-add skip-existing ([`366e9c1`](https://github.com/python-semantic-release/python-semantic-release/commit/366e9c1d0b9ffcde755407a1de18e8295f6ad3a1))

* fix: Use twine through cli call ([`ab84beb`](https://github.com/python-semantic-release/python-semantic-release/commit/ab84beb8f809e39ae35cd3ce5c15df698d8712fd))

* fix: Use new interface for twine ([`c04872d`](https://github.com/python-semantic-release/python-semantic-release/commit/c04872d00a26e9bf0f48eeacb360b37ce0fba01e))

* fix: Remove repository argument in twine ([`e24543b`](https://github.com/python-semantic-release/python-semantic-release/commit/e24543b96adb208897f4ce3eaab96b2f4df13106))

* fix: Update twine ([`c4ae7b8`](https://github.com/python-semantic-release/python-semantic-release/commit/c4ae7b8ecc682855a8568b247690eaebe62d2d26))

* fix: Remove universal from setup config ([`18b2402`](https://github.com/python-semantic-release/python-semantic-release/commit/18b24025e397aace03dd5bb9eed46cfdd13491bd))

* fix: Change requests from fixed version to version range (#93)

* Change requests version to be more flexible to aid in using this with dev requirements for a release.

* revert changes to vcs helpers ([`af3ad59`](https://github.com/python-semantic-release/python-semantic-release/commit/af3ad59f018876e11cc3acdda0b149f8dd5606bd))

### Refactor

* refactor: Fix typing errors ([`5c37d47`](https://github.com/python-semantic-release/python-semantic-release/commit/5c37d477053f3bf25b858c80ef176dada8110e7e))

### Style

* style(vcs_helpers): Add r prefix to regular expression match string

This &#39;raw&#39; designator gets rid of flake8 complaints ([`29c25d3`](https://github.com/python-semantic-release/python-semantic-release/commit/29c25d34f61ae4c2058ffc3ae4219ae6ad8b2775))

### Test

* test: Fix tests ([`d3862e8`](https://github.com/python-semantic-release/python-semantic-release/commit/d3862e890f27d11ba4978de3f79746873731001a))

### Unknown

* Typo, link broken

Change `.. _angular commit guidelins:` to `.. _angular commit guidelines:` ([`721a6dd`](https://github.com/python-semantic-release/python-semantic-release/commit/721a6dd895aa5f0072fc76fe0325f23e565492c4))


## v3.11.2 (2018-06-10)

### Fix

* fix: Upgrade twine ([`9722313`](https://github.com/python-semantic-release/python-semantic-release/commit/9722313eb63c7e2c32c084ad31bed7ee1c48a928))

### Unknown

* 3.11.2 ([`762fbcf`](https://github.com/python-semantic-release/python-semantic-release/commit/762fbcfb72f3ed269eaa1bbb8b0de433166a0a47))


## v3.11.1 (2018-06-06)

### Chore

* chore: Divide circle ci into different jobs for better feedback on prs ([`11f7c8a`](https://github.com/python-semantic-release/python-semantic-release/commit/11f7c8a8d671e1e9d48c39c8876eee750e0406ec))

### Documentation

* docs: Add retry option to cli docs ([`021da50`](https://github.com/python-semantic-release/python-semantic-release/commit/021da5001934f3199c98d7cf29f62a3ad8c2e56a))

### Fix

* fix: change Gitpython version number

Change the Gitpython version number to fix a bug described in #80. ([`23c9d4b`](https://github.com/python-semantic-release/python-semantic-release/commit/23c9d4b6a1716e65605ed985881452898d5cf644))

### Unknown

* 3.11.1 ([`ddb3353`](https://github.com/python-semantic-release/python-semantic-release/commit/ddb3353876601b5bb39563a8fbcced63e9769c8d))


## v3.11.0 (2018-04-12)

### Chore

* chore: Replace travis and frigg with circleci ([`c53d11e`](https://github.com/python-semantic-release/python-semantic-release/commit/c53d11eaf897b5bbcf938bf32650f2a1ea227259))

### Documentation

* docs: Remove old notes about trello board ([`7f50c52`](https://github.com/python-semantic-release/python-semantic-release/commit/7f50c521a522bb0c4579332766248778350e205b))

* docs: Update status badges ([`cfa13b8`](https://github.com/python-semantic-release/python-semantic-release/commit/cfa13b8260e3f3b0bfcb395f828ad63c9c5e3ca5))

### Feature

* feat: Add support to finding previous version from tags if not using commit messages (#68)

* feat: Be a bit more forgiving to find previous tags

Now grabs the previous version from tag names if it can&#39;t find it in the commit

* quantifiedcode and flake8 fixes

* Update cli.py

* Switch to ImproperConfigurationError ([`6786487`](https://github.com/python-semantic-release/python-semantic-release/commit/6786487ebf4ab481139ef9f43cd74e345debb334))

* feat: Add --retry cli option (#78)

* Add --retry cli option
* Post changelog correctly
* Add comments
* Add --retry to the docs ([`3e312c0`](https://github.com/python-semantic-release/python-semantic-release/commit/3e312c0ce79a78d25016a3b294b772983cfb5e0f))

### Fix

* fix: Make repo non if it is not a git repository

Fixes #74 ([`1dc306b`](https://github.com/python-semantic-release/python-semantic-release/commit/1dc306b9b1db2ac360211bdc61fd815302d0014c))

* fix: Add pytest cache to gitignore ([`b8efd5a`](https://github.com/python-semantic-release/python-semantic-release/commit/b8efd5a6249c79c8378bffea3e245657e7094ec9))

### Style

* style: Fix flake8 ([`c9686a2`](https://github.com/python-semantic-release/python-semantic-release/commit/c9686a2edafbb23dbf0955f124d5d0b431bd4786))

* style: Fix flake8 ([`d9239ea`](https://github.com/python-semantic-release/python-semantic-release/commit/d9239ea32ffbce37e7c3b852a46660ea6aed75b9))

* style: Fix flake8 ([`a40f56f`](https://github.com/python-semantic-release/python-semantic-release/commit/a40f56f7774382a100f27aa824aef5a0ae796c9a))

* style: Fix isort warnings ([`5411c8d`](https://github.com/python-semantic-release/python-semantic-release/commit/5411c8d8b31229941fd32b0ffee937f4d36ff367))

### Test

* test: Fix broken tests and add a test after 3e312c0 ([`c3e0339`](https://github.com/python-semantic-release/python-semantic-release/commit/c3e0339c5d3d7ca05fef6714a91f1f321220785b))

### Unknown

* 3.11.0 ([`54e003c`](https://github.com/python-semantic-release/python-semantic-release/commit/54e003c8e9c358427067326a2507a279474761b7))


## v3.10.3 (2018-01-29)

### Fix

* fix: error when not in git repository (#75)

Fix an error when the program was run in a non-git repository. It would
not allow the help options to be run.

issue #74 ([`251b190`](https://github.com/python-semantic-release/python-semantic-release/commit/251b190a2fd5df68892346926d447cbc1b32475a))

### Unknown

* 3.10.3 ([`c15e0de`](https://github.com/python-semantic-release/python-semantic-release/commit/c15e0debb4dcdc7f15aa1ff6e1f23a99c83579a6))


## v3.10.2 (2017-08-03)

### Fix

* fix: update call to upload to work with twine 1.9.1 (#72) ([`8f47643`](https://github.com/python-semantic-release/python-semantic-release/commit/8f47643c54996e06c358537115e7e17b77cb02ca))

### Unknown

* 3.10.2 ([`0907db4`](https://github.com/python-semantic-release/python-semantic-release/commit/0907db4044e20895d1b9c4f9fb1de33a5d79c06e))


## v3.10.1 (2017-07-22)

### Chore

* chore: Fix config in travis ([`57e969f`](https://github.com/python-semantic-release/python-semantic-release/commit/57e969f8d937cc2335588f538bd8bc4aa522852a))

### Fix

* fix: Update Twine (#69)

The publishing API is under development and older versions of Twine have problems to deal with newer versions of the API. Namely the logic of register/upload has changed (it was simplified). ([`9f268c3`](https://github.com/python-semantic-release/python-semantic-release/commit/9f268c373a932621771abbe9607b739b1e331409))

### Unknown

* 3.10.1 ([`500972c`](https://github.com/python-semantic-release/python-semantic-release/commit/500972c0f9c0393a02bdfd8afea628772a0611c1))

* revert: &#34;chore: Remove travis&#34;

This reverts commit 93e5507da6d53ecf63405507390633ef480c52fb. ([`195ed8d`](https://github.com/python-semantic-release/python-semantic-release/commit/195ed8ddc004b736cd4e0301e5d7c7f6394cf4a5))


## v3.10.0 (2017-05-05)

### Chore

* chore: Remove a print statement ([`fe908d4`](https://github.com/python-semantic-release/python-semantic-release/commit/fe908d45048aecc4d4b94c7c8cb821bc941fe70c))

### Documentation

* docs: Fix typo in cli.py docstring (#64) ([`0d13985`](https://github.com/python-semantic-release/python-semantic-release/commit/0d139859cd71f2d483f4360f196d6ef7c8726c18))

### Feature

* feat: Add git hash to the changelog (#65)

* feat(*): add git hash to the changelog

Add git hash to the changelog to ease finding the specific commit. The hash now is also easily viewable in Github&#39;s tag. see #63 for more information.

* chore(test_history): fix test errors

Fix the test errors that would happen after the modification of get_commit_log. ([`628170e`](https://github.com/python-semantic-release/python-semantic-release/commit/628170ebc440fc6abf094dd3e393f40576dedf9b))

### Fix

* fix: Make changelog problems not fail whole publish

Can be fixed with changelog command later. ([`b5a68cf`](https://github.com/python-semantic-release/python-semantic-release/commit/b5a68cf6177dc0ed80eda722605db064f3fe2062))

### Test

* test: Make the tests green again ([`874307b`](https://github.com/python-semantic-release/python-semantic-release/commit/874307b5deb6c5a3fcb1212ab54dd81f49f8459e))

### Unknown

* 3.10.0 ([`7cfe01d`](https://github.com/python-semantic-release/python-semantic-release/commit/7cfe01d9dd35b74892d64238c4aa0d50b845b113))


## v3.9.0 (2016-07-03)

### Feature

* feat: add option for choosing between versioning by commit or tag

default versioning behaviour is commiting ([`c0cd1f5`](https://github.com/python-semantic-release/python-semantic-release/commit/c0cd1f5b2e0776d7b636c3dd9e5ae863125219e6))

* feat: don&#39;t use file to track version, only tag to commit for versioning ([`cd25862`](https://github.com/python-semantic-release/python-semantic-release/commit/cd258623ee518c009ae921cd6bb3119dafae43dc))

* feat: get repo version from historical tags instead of config file

repo version will get from historical tags. init 0.0.0 if fail of find any version tag ([`a45a9bf`](https://github.com/python-semantic-release/python-semantic-release/commit/a45a9bfb64538efeb7f6f42bb6e7ede86a4ddfa8))

### Fix

* fix: can&#39;t get the proper last tag from commit history

repo.tags returns a list sorted by the name rather than date, fix it by sorting them before iteration ([`5a0e681`](https://github.com/python-semantic-release/python-semantic-release/commit/5a0e681e256ec511cd6c6a8edfee9d905891da10))

### Refactor

* refactor: simplify code with clearer logic

add version_source to default.cfg to remove all get_option calls
remove some duplicate codes ([`4f11a86`](https://github.com/python-semantic-release/python-semantic-release/commit/4f11a86b3b4b0d7a58cee83898d7568acecb5f94))

### Style

* style: flake8 check ([`20422b4`](https://github.com/python-semantic-release/python-semantic-release/commit/20422b4f1192c52c6706a4a7ddbc895e3e9208c8))

### Test

* test: correct tests for tag version ([`1230fe9`](https://github.com/python-semantic-release/python-semantic-release/commit/1230fe9add99bce2323f40e955d880fbb3f60216))

* test: change repo owner for online CI ([`2107813`](https://github.com/python-semantic-release/python-semantic-release/commit/210781354458a9a952044dfadaf0f3e839109e29))

### Unknown

* 3.9.0 ([`52bf48b`](https://github.com/python-semantic-release/python-semantic-release/commit/52bf48b93be7d8feeef5207f0dc9f7ddbd583da4))

* Merge pull request #54 from KenMercusLai/master

add option to use tag instead of creating new commit when versioning ([`8e9c021`](https://github.com/python-semantic-release/python-semantic-release/commit/8e9c021cdf6bf8ed3d7cc7dc9c42187e893f23bf))


## v3.8.1 (2016-04-17)

### Chore

* chore: Grammar fix (#61) ([`1f424c8`](https://github.com/python-semantic-release/python-semantic-release/commit/1f424c8ad48d6c1054cf3d93712d408a2e8bef3d))

### Fix

* fix: Add search_parent_directories option to gitpython (#62) ([`8bf9ce1`](https://github.com/python-semantic-release/python-semantic-release/commit/8bf9ce11137399906f18bc8b25698b6e03a65034))

### Unknown

* 3.8.1 ([`378e2eb`](https://github.com/python-semantic-release/python-semantic-release/commit/378e2eb6d228cc8b6e5c57e78cae3fe801fc974b))


## v3.8.0 (2016-03-21)

### Chore

* chore: Change pull in after_success to git fetch --unshallow

This will retrieve the whole git history before trying to make a
release. ([`6f3b9d8`](https://github.com/python-semantic-release/python-semantic-release/commit/6f3b9d897bfc67137beb0b104e572ef5ac1b3756))

* chore: Pull master in after success ([`325d216`](https://github.com/python-semantic-release/python-semantic-release/commit/325d216c8a25c38e080181a37a9ada17ece7d857))

* chore: Run correct tox environments on frigg ([`0d4bdad`](https://github.com/python-semantic-release/python-semantic-release/commit/0d4bdad0348a01e8eb868fcfdeb9750cad03a20b))

* chore: Fix indentation in frigg settings ([`f9cecc5`](https://github.com/python-semantic-release/python-semantic-release/commit/f9cecc56fc034c554670aa238de4d36aeb4d3882))

* chore: Add release in after success in frigg settings ([`7bb4d7e`](https://github.com/python-semantic-release/python-semantic-release/commit/7bb4d7e1f317d0ddef28e9c8ca42452ae20d8af9))

* chore: Remove travis ([`93e5507`](https://github.com/python-semantic-release/python-semantic-release/commit/93e5507da6d53ecf63405507390633ef480c52fb))

* chore: Move coverage to tox ([`9865e9c`](https://github.com/python-semantic-release/python-semantic-release/commit/9865e9c2aaa1519beed71c301865e8e117face64))

* chore: Add tox and sphinx as dev dependencies ([`0237fcd`](https://github.com/python-semantic-release/python-semantic-release/commit/0237fcdc883be32d4e96ca3d4b32e89c8612220c))

### Documentation

* docs: Add info about trello board in readme ([`5229557`](https://github.com/python-semantic-release/python-semantic-release/commit/5229557099d76b3404ea3677292332442a57ae2e))

* docs: Update info about releases in contributing.md ([`466f046`](https://github.com/python-semantic-release/python-semantic-release/commit/466f0460774cad86e7e828ffb50c7d1332b64e7b))

* docs: Add info about correct commit guidelines ([`af35413`](https://github.com/python-semantic-release/python-semantic-release/commit/af35413fae80889e2c5fc6b7d28f77f34b3b4c02))

* docs: Fix badges in readme ([`7f4e549`](https://github.com/python-semantic-release/python-semantic-release/commit/7f4e5493edb6b3fb3510d0bb78fcc8d23434837f))

### Feature

* feat: Add ci checks for circle ci ([`151d849`](https://github.com/python-semantic-release/python-semantic-release/commit/151d84964266c8dca206cef8912391cb73c8f206))

### Fix

* fix: Refactoring cli.py to improve --help and error messages ([`c79fc34`](https://github.com/python-semantic-release/python-semantic-release/commit/c79fc3469fb99bf4c7f52434fa9c0891bca757f9))

* fix: Add git fetch to frigg after success ([`74a6cae`](https://github.com/python-semantic-release/python-semantic-release/commit/74a6cae2b46c5150e63136fde0599d98b9486e36))

* fix: Make tag parser work correctly with breaking changes

The tag parser did not work correctly, this went undiscovered for a
while because the tests was not ran by pytest. ([`9496f6a`](https://github.com/python-semantic-release/python-semantic-release/commit/9496f6a502c79ec3acb4e222e190e76264db02cf))

### Test

* test: Add tests for circle ci checks ([`fa1223c`](https://github.com/python-semantic-release/python-semantic-release/commit/fa1223c661d60033b7d7aba2a27151d6ee18a299))

* test: Mock to fix cli tests ([`24e5f7a`](https://github.com/python-semantic-release/python-semantic-release/commit/24e5f7a85bea75101b60baeeb36d6915464830c1))

* test: Make sure all publish tests mocks checkout

If not the tests will checkout master ([`742b2e9`](https://github.com/python-semantic-release/python-semantic-release/commit/742b2e9e082c15f22052d64dea66f2d997d3d69b))

* test: Restructure ci checks tests ([`f36eb2e`](https://github.com/python-semantic-release/python-semantic-release/commit/f36eb2ede0d6c4cb09861e5497629929c0ce4749))

### Unknown

* 3.8.0 ([`8779773`](https://github.com/python-semantic-release/python-semantic-release/commit/8779773444f54a8090b9d341b644f68a70ddb785))

* Merge pull request #57 from relekang/feat/add-circle-ci-checks

Add circle ci checks ([`7af9816`](https://github.com/python-semantic-release/python-semantic-release/commit/7af9816610669a9c697bfe198e98da33e5ed0a29))

* Merge pull request #58 from relekang/refactor-cli-py

fix: Refactoring cli.py to improve --help and error messages ([`a0bf0ff`](https://github.com/python-semantic-release/python-semantic-release/commit/a0bf0ff0eb0cd0140f851b9f7b7e18c2710dbad5))

* Merge pull request #60 from relekang/test/fix-cli-tests

test: Mock to fix cli tests ([`d6df71d`](https://github.com/python-semantic-release/python-semantic-release/commit/d6df71d6fb990c84bf5e01d45d5b0cab399da4d8))

* Merge pull request #59 from relekang/test/fix-structure

fix: Make tag parser work correctly with breaking changes ([`1e9a581`](https://github.com/python-semantic-release/python-semantic-release/commit/1e9a581e89757fb603a340bbc519e07b59b143e9))

* Merge pull request #56 from relekang/dev-deps

chore: Add tox and sphinx as dev dependencies ([`3beb444`](https://github.com/python-semantic-release/python-semantic-release/commit/3beb444ba34da785a2c3bcf2359e561c9be7abdd))


## v3.7.2 (2016-03-19)

### Fix

* fix: move code around a bit to make flake8 happy ([`41463b4`](https://github.com/python-semantic-release/python-semantic-release/commit/41463b49b5d44fd94c11ab6e0a81e199510fabec))

### Unknown

* 3.7.2 ([`dde8bbf`](https://github.com/python-semantic-release/python-semantic-release/commit/dde8bbfd71d048d05a92d87bae0c6e45056b52e2))

* Merge pull request #55 from relekang/flake8-fixes

fix: move code around a bit to make flake8 happy ([`2184549`](https://github.com/python-semantic-release/python-semantic-release/commit/218454986be540b90e7d3af45a76c02d3c5f6ee2))


## v3.7.1 (2016-03-15)

### Documentation

* docs(configuration): Fix typo in setup.cfg section ([`725d87d`](https://github.com/python-semantic-release/python-semantic-release/commit/725d87dc45857ef2f9fb331222845ac83a3af135))

### Unknown

* 3.7.1 ([`0aaa112`](https://github.com/python-semantic-release/python-semantic-release/commit/0aaa112880559e968f8c0053cfb84cf7eaed64cf))

* Merge pull request #50 from edwelker/doc_fix

documentation typo ([`b3c52c2`](https://github.com/python-semantic-release/python-semantic-release/commit/b3c52c27293f8944ea34a6a42b348082e80275fe))

* documentation typo ([`b77d484`](https://github.com/python-semantic-release/python-semantic-release/commit/b77d484e119daa0c2fe86bc558eda972d4852a83))


## v3.7.0 (2016-01-10)

### Feature

* feat: Add ci_checks for Frigg CI ([`577c374`](https://github.com/python-semantic-release/python-semantic-release/commit/577c374396fe303b6fe7d64630d2959998d3595c))

### Unknown

* 3.7.0 ([`10825b5`](https://github.com/python-semantic-release/python-semantic-release/commit/10825b5fe633f7cc2ea618ac3402be36fc10e8ee))


## v3.6.1 (2016-01-10)

### Fix

* fix: Add requests as dependency ([`4525a70`](https://github.com/python-semantic-release/python-semantic-release/commit/4525a70d5520b44720d385b0307e46fae77a7463))

### Unknown

* 3.6.1 ([`8f5dd02`](https://github.com/python-semantic-release/python-semantic-release/commit/8f5dd025577c8d66c2d762070bfebbe31c77ab00))


## v3.6.0 (2015-12-28)

### Documentation

* docs: Add step by step guide for configuring travis ci ([`6f23414`](https://github.com/python-semantic-release/python-semantic-release/commit/6f2341442f61f0284b1119a2c49e96f0be678929))

* docs: Remove duplicate readme

It was created by pandoc earlier when the original readme was written in
markdown. ([`42a9421`](https://github.com/python-semantic-release/python-semantic-release/commit/42a942131947cd1864c1ba29b184caf072408742))

* docs: Add note about node semantic release ([`0d2866c`](https://github.com/python-semantic-release/python-semantic-release/commit/0d2866c528098ecaf1dd81492f28d3022a2a54e0))

* docs: Move automatic-releases to subfolder ([`ed68e5b`](https://github.com/python-semantic-release/python-semantic-release/commit/ed68e5b8d3489463e244b078ecce8eab2cba2bb1))

* docs: Add documentation for configuring on CI ([`7806940`](https://github.com/python-semantic-release/python-semantic-release/commit/7806940ae36cb0d6ac0f966e5d6d911bd09a7d11))

### Feature

* feat: Add checks for semaphore

Fixes #44 ([`2d7ef15`](https://github.com/python-semantic-release/python-semantic-release/commit/2d7ef157b1250459060e99601ec53a00942b6955))

### Unknown

* 3.6.0 ([`4916f16`](https://github.com/python-semantic-release/python-semantic-release/commit/4916f16c0a6602fafd52222f3c930ceebade686a))


## v3.5.0 (2015-12-22)

### Chore

* chore: Re-add git user config to travis config ([`2c2809e`](https://github.com/python-semantic-release/python-semantic-release/commit/2c2809ea360977c1e4010c84ac2d43ef94dc6154))

* chore: Remove unecessary git commands from travis after_success ([`a863b62`](https://github.com/python-semantic-release/python-semantic-release/commit/a863b620012b4528f1a5edcea3f8a428a2c690d5))

### Documentation

* docs: Convert readme to rst ([`e8a8d26`](https://github.com/python-semantic-release/python-semantic-release/commit/e8a8d265aa2147824f18065b39a8e7821acb90ec))

### Feature

* feat: Checkout master before publishing

Related to #39 ([`dc4077a`](https://github.com/python-semantic-release/python-semantic-release/commit/dc4077a2d07e0522b625336dcf83ee4e0e1640aa))

* feat: Add author in commit

Fixes #40 ([`020efaa`](https://github.com/python-semantic-release/python-semantic-release/commit/020efaaadf588e3fccd9d2f08a273c37e4158421))

### Fix

* fix: Remove &#34; from git push command ([`031318b`](https://github.com/python-semantic-release/python-semantic-release/commit/031318b3268bc37e6847ec049b37425650cebec8))

### Refactor

* refactor: Use gitpython instead of invoke in vcs_helpers

Fixes #3 ([`0d9b9a7`](https://github.com/python-semantic-release/python-semantic-release/commit/0d9b9a76f8292889dc7fbb802988073ffbe59a4e))

### Unknown

* 3.5.0 ([`fb67b5f`](https://github.com/python-semantic-release/python-semantic-release/commit/fb67b5ffb2df7d11b1daf6d7eef46f843f5cfd62))


## v3.4.0 (2015-12-22)

### Chore

* chore: Convert cli tests to pytest ([`40da8bb`](https://github.com/python-semantic-release/python-semantic-release/commit/40da8bb2bd96c06c044da2abc77d8f57f9a11347))

* chore: Add checkout master to travis after_success ([`b79310a`](https://github.com/python-semantic-release/python-semantic-release/commit/b79310aa2f532680b33d30271aeb04dfd906019a))

### Feature

* feat: Add travis environment checks

These checks will ensure that semantic release only runs against master
and not in a pull-request. ([`f386db7`](https://github.com/python-semantic-release/python-semantic-release/commit/f386db75b77acd521d2f5bde2e1dde99924dc096))

### Unknown

* 3.4.0 ([`397ba66`](https://github.com/python-semantic-release/python-semantic-release/commit/397ba668f4bbb1f6a0385390ce1f4e4efbf98dbf))


## v3.3.3 (2015-12-22)

### Fix

* fix: Do git push and git push --tags instead of --follow-tags ([`8bc70a1`](https://github.com/python-semantic-release/python-semantic-release/commit/8bc70a183fd72f595c72702382bc0b7c3abe99c8))

### Unknown

* 3.3.3 ([`d1664bb`](https://github.com/python-semantic-release/python-semantic-release/commit/d1664bbaa83ea60c15c5652f7dfe2084e458d48d))

* 3.3.2 ([`68510b6`](https://github.com/python-semantic-release/python-semantic-release/commit/68510b6f27923d407087db07c56deb2f2f404fe4))


## v3.3.2 (2015-12-21)

### Documentation

* docs: Update docstrings for generate_changelog ([`987c6a9`](https://github.com/python-semantic-release/python-semantic-release/commit/987c6a96d15997e38c93a9d841c618c76a385ce7))

### Fix

* fix: Change build badge ([`0dc068f`](https://github.com/python-semantic-release/python-semantic-release/commit/0dc068fff2f8c6914f4abe6c4e5fb2752669159e))


## v3.3.1 (2015-12-21)

### Chore

* chore: Use python 2 travis env ([`22c8d67`](https://github.com/python-semantic-release/python-semantic-release/commit/22c8d678358ea8d1808a9c058861d4055d13e0fd))

* chore: Fix version number ([`7041a4c`](https://github.com/python-semantic-release/python-semantic-release/commit/7041a4c40b7dec5ea201a051e2e4ec572f93e358))

### Fix

* fix: Only list commits from the last version tag

Fixes #28 ([`191369e`](https://github.com/python-semantic-release/python-semantic-release/commit/191369ebd68526e5b1afcf563f7d13e18c8ca8bf))

* fix: Add pandoc to travis settings ([`17d40a7`](https://github.com/python-semantic-release/python-semantic-release/commit/17d40a73062ffa774542d0abc0f59fc16b68be37))

### Refactor

* refactor: Fix quantified code warnings ([`6d16953`](https://github.com/python-semantic-release/python-semantic-release/commit/6d1695320e09320f43efca403992d7d1791ff2a7))

### Unknown

* 3.3.1 ([`0334b81`](https://github.com/python-semantic-release/python-semantic-release/commit/0334b81c247be5bf222975d894f5ced9d38fb812))

* Merge remote-tracking branch &#39;origin/depsy/click-equals-6.2&#39; ([`f0f7937`](https://github.com/python-semantic-release/python-semantic-release/commit/f0f7937cca61c53b25e1e39b78356345e73b2033))


## v3.3.0 (2015-12-20)

### Chore

* chore: Fix pep8 warnings ([`07977b5`](https://github.com/python-semantic-release/python-semantic-release/commit/07977b5db86cd0a36172f11dbd035bde9348618b))

* chore: Use semantic-release for publishing ([`e5b6119`](https://github.com/python-semantic-release/python-semantic-release/commit/e5b6119b76007345a8fe8e60d18c4c0587b437b7))

### Feature

* feat: Add support for environment variables for pypi credentials ([`3b383b9`](https://github.com/python-semantic-release/python-semantic-release/commit/3b383b92376a7530e89b11de481c4dfdfa273f7b))

### Fix

* fix: Downgrade twine to version 1.5.0 ([`66df378`](https://github.com/python-semantic-release/python-semantic-release/commit/66df378330448a313aff7a7c27067adda018904f))

* fix: Add missing parameters to twine.upload ([`4bae22b`](https://github.com/python-semantic-release/python-semantic-release/commit/4bae22bae9b9d9abf669b028ea3af4b3813a1df0))

* fix: Push to master by default ([`a0bb023`](https://github.com/python-semantic-release/python-semantic-release/commit/a0bb023438a1503f9fdb690d976d71632f19a21f))

* fix: Better filtering of github token in push error ([`9b31da4`](https://github.com/python-semantic-release/python-semantic-release/commit/9b31da4dc27edfb01f685e6036ddbd4c715c9f60))

* fix: Make sure the github token is not in the output ([`55356b7`](https://github.com/python-semantic-release/python-semantic-release/commit/55356b718f74d94dd92e6c2db8a15423a6824eb5))

### Unknown

* Upgrade dependency click to ==6.2 ([`1c5f3cd`](https://github.com/python-semantic-release/python-semantic-release/commit/1c5f3cde6a8a892b1fe48eae39424d3d483b5935))


## v3.2.1 (2015-12-20)

### Chore

* chore: Update travis pypi password ([`7437c80`](https://github.com/python-semantic-release/python-semantic-release/commit/7437c809f8599714e143155b66858a47857b98d7))

### Fix

* fix: Add requirements to manifest ([`ed25ecb`](https://github.com/python-semantic-release/python-semantic-release/commit/ed25ecbaeec0e20ad3040452a5547bb7d6faf6ad))

* fix(pypi): Add sdist as default in addition to bdist_wheel

There are a lot of outdated pip installations around which leads to
confusions if a package have had an sdist release at some point and
then suddenly is only available as wheel packages, because old pip
clients will then download the latest sdist package available. ([`a1a35f4`](https://github.com/python-semantic-release/python-semantic-release/commit/a1a35f43175187091f028474db2ebef5bfc77bc0))

### Unknown

* 3.2.1 ([`ab83167`](https://github.com/python-semantic-release/python-semantic-release/commit/ab83167d630bde385622178147037856641e2118))


## v3.2.0 (2015-12-20)

### Chore

* chore: Fix command in travis file ([`edb12d1`](https://github.com/python-semantic-release/python-semantic-release/commit/edb12d1d7d1c6c0539f28b6d5e9581ea8af105cb))

* chore: Add git config to travis setup ([`7cc1510`](https://github.com/python-semantic-release/python-semantic-release/commit/7cc15107ceca1aa1ef25d5ae06e6119c6d9ee4c3))

* chore: Make travis have one environment ([`ec2a003`](https://github.com/python-semantic-release/python-semantic-release/commit/ec2a003230040303e768db1c03e87770bc701e52))

* chore: Setup travis ([`f283875`](https://github.com/python-semantic-release/python-semantic-release/commit/f2838755163dad9ab5766e6bbf494daf37667cec))

### Feature

* feat(git): Add push to GH_TOKEN@github-url ([`546b5bf`](https://github.com/python-semantic-release/python-semantic-release/commit/546b5bf15466c6f5dfe93c1c03ca34604b0326f2))

* feat(angular-parser): Remove scope requirement ([`90c9d8d`](https://github.com/python-semantic-release/python-semantic-release/commit/90c9d8d4cd6d43be094cda86579e00b507571f98))

### Fix

* fix(deps): Use one file for requirements ([`4868543`](https://github.com/python-semantic-release/python-semantic-release/commit/486854393b24803bb2356324e045ccab17510d46))

### Test

* test: Update test setup ([`ac1e686`](https://github.com/python-semantic-release/python-semantic-release/commit/ac1e6862d8990bb35250478d38af170ccedc81eb))

### Unknown

* 3.2.0 ([`bf85122`](https://github.com/python-semantic-release/python-semantic-release/commit/bf85122335173076fa6c018a506a546fa16b0aa6))

* Merge pull request #29 from relekang/depsy-decisive-upgrade-15_10_17_07_51_03

[Depsy] Upgrade dependencies ([`4987a31`](https://github.com/python-semantic-release/python-semantic-release/commit/4987a31ae78e8fc202497a01591ba0881e82437e))

* Add links to the node project ([`3567952`](https://github.com/python-semantic-release/python-semantic-release/commit/3567952d8e84235c58aa7e310689de8d4b07f7ad))

* Upgrade dependency twine to ==1.6.3 ([`f96e9b2`](https://github.com/python-semantic-release/python-semantic-release/commit/f96e9b2e066465e657b3d25708713f5d20b6942f))

* Upgrade dependency semver to ==2.2.1 ([`63b4b99`](https://github.com/python-semantic-release/python-semantic-release/commit/63b4b9949816cef110a2ce3c10707525623bd8ef))

* Upgrade dependency invoke to ==0.11.1 ([`b9fe5eb`](https://github.com/python-semantic-release/python-semantic-release/commit/b9fe5eb8bf1f44df53ffe7924c999142d65b5520))

* Upgrade dependency click to ==5.1 ([`662bc2d`](https://github.com/python-semantic-release/python-semantic-release/commit/662bc2dea8f4f9792bd63d8a6490181547aa1499))

* Upgrade dependency twine to ==1.6.3 ([`571dd43`](https://github.com/python-semantic-release/python-semantic-release/commit/571dd43f10498882b2828afb334c9e82f839e040))

* Upgrade dependency semver to ==2.2.1 ([`e656bea`](https://github.com/python-semantic-release/python-semantic-release/commit/e656bea8c0004e6952f8868569a7460a13ae3e40))

* Upgrade dependency invoke to ==0.11.1 ([`31a2051`](https://github.com/python-semantic-release/python-semantic-release/commit/31a205143492a13bc796cf9755ae78231ae35c00))

* Upgrade dependency click to ==5.1 ([`d0b6c7d`](https://github.com/python-semantic-release/python-semantic-release/commit/d0b6c7d968961d7bc84560ca22f3b9a8634e08a9))

* Upgrade dependency responses to ==0.5.0 ([`fcf9e1a`](https://github.com/python-semantic-release/python-semantic-release/commit/fcf9e1a806236fc09a472ba6e58cf44f57b2147f))


## v3.1.0 (2015-08-31)

### Chore

* chore(imports): Make all imports relative ([`d6ce17b`](https://github.com/python-semantic-release/python-semantic-release/commit/d6ce17b85a6d18a526a9a68e7ec51e7f635ca15b))

### Feature

* feat(pypi): Add option to disable pypi upload ([`f5cd079`](https://github.com/python-semantic-release/python-semantic-release/commit/f5cd079edb219de5ad03a71448d578f5f477da9c))

### Unknown

* 3.1.0 ([`93cb147`](https://github.com/python-semantic-release/python-semantic-release/commit/93cb147ca0d360cd5c51b642f8d7ce2abb576698))


## v3.0.0 (2015-08-25)

### Chore

* chore(pytest): Use assert in pytest-test ([`d8d1f9d`](https://github.com/python-semantic-release/python-semantic-release/commit/d8d1f9d5ace0db71cf256e809ebf44ff090d9237))

* chore(setup.py): Remove uneded variable ([`e54774c`](https://github.com/python-semantic-release/python-semantic-release/commit/e54774c897245b4da2f1e407d9ac848e6f712ef9))

### Feature

* feat(parser): Add tag parser

This parser is based on the same commit style as 1.x.x of
python-semantic-release. However, it requires &#34;BREAKING CHANGE:
&lt;explanation&gt; for a breaking change ([`a7f392f`](https://github.com/python-semantic-release/python-semantic-release/commit/a7f392fd4524cc9207899075631032e438e2593c))

### Fix

* fix(errors): Add exposing of errors in package ([`3662d76`](https://github.com/python-semantic-release/python-semantic-release/commit/3662d7663291859dd58a91b4b4ccde4f0edc99b2))

* fix(version): Parse file instead for version

This makes it possible to use the version command without a setup.py
file. ([`005dba0`](https://github.com/python-semantic-release/python-semantic-release/commit/005dba0094eeb4098315ef383a746e139ffb504d))

### Unknown

* 3.0.0 ([`592fedb`](https://github.com/python-semantic-release/python-semantic-release/commit/592fedb52633de40e0b07b418acc6c9d796179a4))

* Merge branch &#39;tag-parser&#39; ([`2519b42`](https://github.com/python-semantic-release/python-semantic-release/commit/2519b42c7381fe8217b34150bd1ad06b23c9a56d))


## v2.1.4 (2015-08-23)

### Fix

* fix(github): Fix property calls

Properties can only be used from instances. ([`7ecdeb2`](https://github.com/python-semantic-release/python-semantic-release/commit/7ecdeb22de96b6b55c5404ebf54a751911c4d8cd))

### Refactor

* refactor(parsers): Move the parsing of the parts after line one to helpers ([`cefc8c6`](https://github.com/python-semantic-release/python-semantic-release/commit/cefc8c68ed1d454010a5d81e752ec7b0b1761ebb))

### Unknown

* 2.1.4 ([`a05210f`](https://github.com/python-semantic-release/python-semantic-release/commit/a05210f4274f10ddd5385241c99b6d77996c9544))


## v2.1.3 (2015-08-22)

### Chore

* chore(qc): Fix warnings from quantifiedcode ([`73c5da2`](https://github.com/python-semantic-release/python-semantic-release/commit/73c5da25810e89c66777664a64c0a34b7ddbffb0))

* chore(test): Use mock package instead of unittest.mock ([`5376a56`](https://github.com/python-semantic-release/python-semantic-release/commit/5376a5602889fdae542eb7b13ae529ee001ad0aa))

### Documentation

* docs(readme): Update readme with information about the changelog command ([`56a745e`](https://github.com/python-semantic-release/python-semantic-release/commit/56a745ef6fa4edf6f6ba09c78fcc141102cf2871))

* docs(parsers): Add documentation about commit parsers ([`9b55422`](https://github.com/python-semantic-release/python-semantic-release/commit/9b554222768036024a133153a559cdfc017c1d91))

* docs(api): Update apidocs ([`6185380`](https://github.com/python-semantic-release/python-semantic-release/commit/6185380babedbbeab2a2a342f17b4ff3d4df6768))

### Fix

* fix(hvcs): Make Github.token an property ([`37d5e31`](https://github.com/python-semantic-release/python-semantic-release/commit/37d5e3110397596a036def5f1dccf0860964332c))

### Unknown

* 2.1.3 ([`4979071`](https://github.com/python-semantic-release/python-semantic-release/commit/4979071d9330f2f3648358000de3a642a385a828))


## v2.1.2 (2015-08-20)

### Fix

* fix(cli): Fix call to generate_changelog in publish ([`5f8bce4`](https://github.com/python-semantic-release/python-semantic-release/commit/5f8bce4cbb5e1729e674efd6c651e2531aea2a16))

### Unknown

* 2.1.2 ([`dfb37cb`](https://github.com/python-semantic-release/python-semantic-release/commit/dfb37cbde0a877ca482095711cbb08f52ab3cf45))


## v2.1.1 (2015-08-20)

### Fix

* fix(history): Fix issue in get_previous_version ([`f961786`](https://github.com/python-semantic-release/python-semantic-release/commit/f961786aa3eaa3a620f47cc09243340fd329b9c2))

### Unknown

* 2.1.1 ([`7cf3a7d`](https://github.com/python-semantic-release/python-semantic-release/commit/7cf3a7d9aa2adc5a3cebf9d1151b113388117312))


## v2.1.0 (2015-08-19)

### Chore

* chore(pep8): Fix pep8 warning ([`5108b17`](https://github.com/python-semantic-release/python-semantic-release/commit/5108b177ed2b50b50e3476997f9d1f73adaa3f95))

### Feature

* feat(cli): Add the possibility to repost the changelog ([`4d028e2`](https://github.com/python-semantic-release/python-semantic-release/commit/4d028e21b9da01be8caac8f23f2c11e0c087e485))

### Fix

* fix(cli): Fix check of token in changelog command ([`cc6e6ab`](https://github.com/python-semantic-release/python-semantic-release/commit/cc6e6abe1e91d3aa24e8d73e704829669bea5fd7))

* fix(github): Fix the github releases integration ([`f0c3c1d`](https://github.com/python-semantic-release/python-semantic-release/commit/f0c3c1db97752b71f2153ae9f623501b0b8e2c98))

* fix(history): Fix changelog generation

This enables regeneration of a given versions changelog. ([`f010272`](https://github.com/python-semantic-release/python-semantic-release/commit/f01027203a8ca69d21b4aff689e60e8c8d6f9af5))

### Test

* test(github): Fix broken tests ([`a140ecd`](https://github.com/python-semantic-release/python-semantic-release/commit/a140ecdc81c8e639b8d9adbedc7ac850c17f09cc))

### Unknown

* 2.1.0 ([`4b78940`](https://github.com/python-semantic-release/python-semantic-release/commit/4b789409936a5997d6c2f277083930b6e4b3b643))


## v2.0.0 (2015-08-19)

### Breaking

* feat(history): Set angular parser as the default

BREAKING CHANGE: This changes the default parser. Thus, the default
behaviour of the commit log evaluator will change. From now on it will
use the angular commit message spec to determine the new version. ([`c2cf537`](https://github.com/python-semantic-release/python-semantic-release/commit/c2cf537a42beaa60cd372c7c9f8fb45db8085917))

### Feature

* feat(publish): Add publishing of changelog to github ([`74324ba`](https://github.com/python-semantic-release/python-semantic-release/commit/74324ba2749cdbbe80a92b5abbecfeab04617699))

* feat(github): Add github release changelog helper ([`da18795`](https://github.com/python-semantic-release/python-semantic-release/commit/da187951af31f377ac57fe17462551cfd776dc6e))

* feat(history): Add markdown changelog formatter ([`d77b58d`](https://github.com/python-semantic-release/python-semantic-release/commit/d77b58db4b66aec94200dccab94f483def4dacc9))

* feat(cli): Add command for printing the changelog

Usage: `semantic_release changelog` ([`336b8bc`](https://github.com/python-semantic-release/python-semantic-release/commit/336b8bcc01fc1029ff37a79c92935d4b8ea69203))

* feat(history): Add generate_changelog function

It generates a dict with changelog information to each of the given
section types. ([`347f21a`](https://github.com/python-semantic-release/python-semantic-release/commit/347f21a1f8d655a71a0e7d58b64d4c6bc6d0bf31))

* feat(settings): Add loading of current parser ([`7bd0916`](https://github.com/python-semantic-release/python-semantic-release/commit/7bd0916f87a1f9fe839c853eab05cae1af420cd2))

* feat(history): Add angular parser

This adds a parser that follows the angular specification. The parser is
not hooked into the history evaluation yet. However, it will become the
default parser of commit messages when the evaluator starts using
exchangeable parsers.

Related to #17 ([`91e4f0f`](https://github.com/python-semantic-release/python-semantic-release/commit/91e4f0f4269d01b255efcd6d7121bbfd5a682e12))

### Fix

* fix(cli): Change output indentation on changelog ([`2ca41d3`](https://github.com/python-semantic-release/python-semantic-release/commit/2ca41d3bd1b8b9d9fe7e162772560e3defe2a41e))

* fix(history): Support unexpected types in changelog generator ([`13deacf`](https://github.com/python-semantic-release/python-semantic-release/commit/13deacf5d33ed500e4e94ea702a2a16be2aa7c48))

* fix(history): Fix regex in angular parser

This fixes a problem where multiline commit messages where not correctly
parsed. ([`974ccda`](https://github.com/python-semantic-release/python-semantic-release/commit/974ccdad392d768af5e187dabc184be9ac3e133d))

* fix(history): Fix level id&#39;s in angular parser ([`2918d75`](https://github.com/python-semantic-release/python-semantic-release/commit/2918d759bf462082280ede971a5222fe01634ed8))

### Refactor

* refactor(test): Move exit code assertion in cli tests ([`345c299`](https://github.com/python-semantic-release/python-semantic-release/commit/345c299cbf4c0e626eb482b2f577dc8c5fd9426a))

* refactor(history): Move evaluate_version_bump ([`c448d9b`](https://github.com/python-semantic-release/python-semantic-release/commit/c448d9b056d48d607a8bf7d38b8cf8a8ba038ca6))

### Style

* style(pep8): Fix pep8 and isort warnings ([`87695b1`](https://github.com/python-semantic-release/python-semantic-release/commit/87695b1684ad55e26e1489ab9d835cf8a9854654))

### Unknown

* 2.0.0 ([`6493a58`](https://github.com/python-semantic-release/python-semantic-release/commit/6493a58727ecd082e3ae12619fef6c3c982cc6e2))

* Add badges in readme ([`ad7c9c6`](https://github.com/python-semantic-release/python-semantic-release/commit/ad7c9c69329efe8af42112f716c39e810ed22718))

* Add cumulative coverage ([`15c5ea0`](https://github.com/python-semantic-release/python-semantic-release/commit/15c5ea0106ed08ef8d896d100cf1987c0b5fc17a))

* Update api-docs ([`4654655`](https://github.com/python-semantic-release/python-semantic-release/commit/4654655c33afc7cead9c238a14e4b71cc7121aa5))

* Fix #19, add config documentation ([`354b2ca`](https://github.com/python-semantic-release/python-semantic-release/commit/354b2cabfc7e4a8d2c95ebd2801cc4dbca67fa5a))


## v1.0.0 (2015-08-04)

### Unknown

* 1.0.0 ([`a91662c`](https://github.com/python-semantic-release/python-semantic-release/commit/a91662c55d01af096cc45bf8844bcc6d87c1bcee))

* :boom: Restructure helpers into history and pypi ([`00f64e6`](https://github.com/python-semantic-release/python-semantic-release/commit/00f64e623db0e21470d55488c5081e12d6c11fd3))

* Rename git_helpers to vcs_helpers ([`77d701b`](https://github.com/python-semantic-release/python-semantic-release/commit/77d701b89c93a761c83965f7c267c7ec35989ec2))

* Make authors file a list ([`31b0f3a`](https://github.com/python-semantic-release/python-semantic-release/commit/31b0f3a3c6a0c5e9d4d9521aba0a303adefdeeec))

* Fix #18, add docs for automatic publishing ([`58076e6`](https://github.com/python-semantic-release/python-semantic-release/commit/58076e60bf20a5835b112b5e99a86c7425ffe7d9))

* Set alabaster as sphinx theme ([`1f698fe`](https://github.com/python-semantic-release/python-semantic-release/commit/1f698fe249a3cc646006b6f922e6b7ec8e12563f))

* Add @jezdez to AUTHORS.rst ([`985df2d`](https://github.com/python-semantic-release/python-semantic-release/commit/985df2dd052668f72e99274370e335e47d5c5d39))

* Add pytest-xdist as requirements ([`35961d7`](https://github.com/python-semantic-release/python-semantic-release/commit/35961d7cc17a862710661b9f9e25aa276d2f505b))

* Fix current head hash test ([`ed9a879`](https://github.com/python-semantic-release/python-semantic-release/commit/ed9a8795d2e72cbdd6689eec4fea2622a5654bc6))


## v0.9.1 (2015-08-04)

### Unknown

* 0.9.1 ([`240971f`](https://github.com/python-semantic-release/python-semantic-release/commit/240971f4de808be27a5d8c54bd40156d80d38913))

* :bug: Fix get_current_head_hash, ensure it only returns the hash ([`7c28832`](https://github.com/python-semantic-release/python-semantic-release/commit/7c2883209e5bf4a568de60dbdbfc3741d34f38b4))


## v0.9.0 (2015-08-03)

### Unknown

* 0.9.0 ([`85bfaae`](https://github.com/python-semantic-release/python-semantic-release/commit/85bfaaec2236e6c144bfb31ea12240ed6150c28b))

* Merge pull request #15 from jezdez/python-2

Add Python 2.7 support. Fix #10.
:sparkles: ([`5daabb7`](https://github.com/python-semantic-release/python-semantic-release/commit/5daabb75eb9145566a2a7c2a9e64439df7cd85f1))

* Add Python 2.7 support. Fix #10. ([`c05e13f`](https://github.com/python-semantic-release/python-semantic-release/commit/c05e13f22163237e963c493ffeda7e140f0202c6))

* Merge pull request #14 from jezdez/assertion-fix

Fixed name of assertion function. ([`aeb62df`](https://github.com/python-semantic-release/python-semantic-release/commit/aeb62dfcb6aa123f47f612dc209415c7fb4fe889))

* Fixed cli tests to use correct params for call assertion. ([`456b26b`](https://github.com/python-semantic-release/python-semantic-release/commit/456b26be7130e51a7a46310f65dffb615b30a097))

* Fixed name of assertion function. ([`9b16098`](https://github.com/python-semantic-release/python-semantic-release/commit/9b1609813ae71d5605b8ec9754d737ba38465537))


## v0.8.0 (2015-08-03)

### Unknown

* 0.8.0 ([`6ec8a3e`](https://github.com/python-semantic-release/python-semantic-release/commit/6ec8a3e22f0914dd0d995c809f5b5d078825bc9a))

* Fix version test, add missing mock ([`71842d4`](https://github.com/python-semantic-release/python-semantic-release/commit/71842d4d50fa16fbdba0487d1c8f6d0eb6b7d407))

* Set check_build_status in semantic-release config ([`00f1a4e`](https://github.com/python-semantic-release/python-semantic-release/commit/00f1a4ef5283733d580c6bb02ed25d511a8b0c0b))

* :bug: Fix test_defaults in settings test ([`b269d27`](https://github.com/python-semantic-release/python-semantic-release/commit/b269d27ca1c1cfc9efd25abab2de619b6f3ef9d6))

* Add release schedule note ([`8bc8fba`](https://github.com/python-semantic-release/python-semantic-release/commit/8bc8fba7dc3bd6bcea0cc5e5946e85f6f8e1c6d7))

* Add output when running check_build_status ([`8bdda5a`](https://github.com/python-semantic-release/python-semantic-release/commit/8bdda5aba626fcbed8d357551f6d77fca5d1839d))

* Add default value in check_build_status docs ([`eb0c46d`](https://github.com/python-semantic-release/python-semantic-release/commit/eb0c46d00e0f07e1e902b33470dbf7309146964f))

* :sparkles: Fix #5, Add check_build_status option ([`310bb93`](https://github.com/python-semantic-release/python-semantic-release/commit/310bb9371673fcf9b7b7be48422b89ab99753f04))

* :sparkles: Add get_current_head_hash in git helpers ([`d864282`](https://github.com/python-semantic-release/python-semantic-release/commit/d864282c498f0025224407b3eeac69522c2a7ca0))

* :sparkles: Add git helper to get owner and name of repo ([`f940b43`](https://github.com/python-semantic-release/python-semantic-release/commit/f940b435537a3c93ab06170d4a57287546bd8d3b))


## v0.7.0 (2015-08-02)

### Unknown

* 0.7.0 ([`aeb11f7`](https://github.com/python-semantic-release/python-semantic-release/commit/aeb11f74a93fe7e64e9507f9a62202b833ee5733))

* :sparkles: Add patch_without_tag option, fixes #6 ([`3734a88`](https://github.com/python-semantic-release/python-semantic-release/commit/3734a889f753f1b9023876e100031be6475a90d1))

* Move defaults to cfg file ([`cb1257a`](https://github.com/python-semantic-release/python-semantic-release/commit/cb1257a60a81cb5aadbc8f6470ec2ec2c904506c))

* Add contributing.rst ([`a27e282`](https://github.com/python-semantic-release/python-semantic-release/commit/a27e28223b8186bda66cc882454746a5595d8643))

* Fix docstring in setup_hook() ([`1e47f1c`](https://github.com/python-semantic-release/python-semantic-release/commit/1e47f1c6c68b5a74515f2f86275e3c749c999e1c))

* Fix #1, Add basic setup of sphinx based docs ([`41fba78`](https://github.com/python-semantic-release/python-semantic-release/commit/41fba78a389a8d841316946757a23a7570763c39))

* Add docstrings to all functions ([`6555d5a`](https://github.com/python-semantic-release/python-semantic-release/commit/6555d5a5944fa4b7823f70fd720e193915186307))


## v0.6.0 (2015-08-02)

### Unknown

* 0.6.0 ([`3acd8db`](https://github.com/python-semantic-release/python-semantic-release/commit/3acd8dbdd25f3973a536924985a37726d8665cdd))

* :sparkles: Fix #13, Add twine for uploads to pypi ([`eec2561`](https://github.com/python-semantic-release/python-semantic-release/commit/eec256115b28b0a18136a26d74cfc3232502f1a6))

* Add tests for the setup.py hook ([`ecd9e9a`](https://github.com/python-semantic-release/python-semantic-release/commit/ecd9e9a3f97bdf9489b6dc750d736855a2c109c2))

* Add test for git helpers ([`8354cfd`](https://github.com/python-semantic-release/python-semantic-release/commit/8354cfd953bb09723abcff7fefe620fc4aa6b855))

* Fix typo ([`9585217`](https://github.com/python-semantic-release/python-semantic-release/commit/9585217d95a4bb2447ae8860971575bd4c847070))

* Add link to blogpost in readme ([`1966e52`](https://github.com/python-semantic-release/python-semantic-release/commit/1966e52ab4f08d3cbabe88881c0e51e600e44567))


## v0.5.4 (2015-07-29)

### Unknown

* 0.5.4 ([`b66939b`](https://github.com/python-semantic-release/python-semantic-release/commit/b66939bff790c21bd1093e9b8ae6a5dff5f38235))

* Add tests for upload_to_pypi ([`778923f`](https://github.com/python-semantic-release/python-semantic-release/commit/778923fab86d423b6ed254c569fddee1b9650f56))

* :bug: Add python2 not supported warning

Related: #9, #10 ([`e84c4d8`](https://github.com/python-semantic-release/python-semantic-release/commit/e84c4d8b6f212aec174baccd188185627b5039b6))

* Add note about python 3 only

related to #9 ([`a71b536`](https://github.com/python-semantic-release/python-semantic-release/commit/a71b53609db75316e3c14df0ece7f474393641bc))


## v0.5.3 (2015-07-28)

### Unknown

* 0.5.3 ([`bed6e58`](https://github.com/python-semantic-release/python-semantic-release/commit/bed6e583161fd7651c69660ef9c6ab3252907cb9))

* Add wheel as a dependency ([`971e479`](https://github.com/python-semantic-release/python-semantic-release/commit/971e4795a8b8fea371fcc02dc9221f58a0559f32))


## v0.5.2 (2015-07-28)

### Unknown

* 0.5.2 ([`f66a1f9`](https://github.com/python-semantic-release/python-semantic-release/commit/f66a1f92072d9927c35ac4ac54153bd9b5a8b3a0))

* :bug: Fix python wheel tag ([`f9ac163`](https://github.com/python-semantic-release/python-semantic-release/commit/f9ac163491666022c809ad49846f3c61966e10c1))


## v0.5.1 (2015-07-28)

### Unknown

* 0.5.1 ([`6a2311a`](https://github.com/python-semantic-release/python-semantic-release/commit/6a2311adb7c4745908c0fa0ea4e5759b0e46d2b6))

* :bug: Fix push commands ([`8374ef6`](https://github.com/python-semantic-release/python-semantic-release/commit/8374ef6bd78eb564a6d846b882c99a67e116394e))


## v0.5.0 (2015-07-28)

### Unknown

* 0.5.0 ([`e888160`](https://github.com/python-semantic-release/python-semantic-release/commit/e8881604c94808d0e86387cc18ee81885870e1e7))

* :sparkles: Add setup.py hook for the cli interface ([`c363bc5`](https://github.com/python-semantic-release/python-semantic-release/commit/c363bc5d3cb9e9a113de3cd0c49dd54a5ea9cf35))


## v0.4.0 (2015-07-28)

### Unknown

* 0.4.0 ([`bfb1434`](https://github.com/python-semantic-release/python-semantic-release/commit/bfb1434f1861fe99dd28b653467034db1e271dfb))

* :sparkles: Add publish command ([`d8116c9`](https://github.com/python-semantic-release/python-semantic-release/commit/d8116c9dec472d0007973939363388d598697784))


## v0.3.2 (2015-07-28)

### Unknown

* 0.3.2 ([`1d3ee00`](https://github.com/python-semantic-release/python-semantic-release/commit/1d3ee00c3601f06f900bc1694f3c7c32106a6e14))


## v0.3.1 (2015-07-27)

### Unknown

* 0.3.1 ([`fec284c`](https://github.com/python-semantic-release/python-semantic-release/commit/fec284cdec7516b7b8067d5de2738e62434d3f31))

* :bug: Fix wheel settings ([`1e860e8`](https://github.com/python-semantic-release/python-semantic-release/commit/1e860e8a4d9ec580449a0b87be9660a9482fa2a4))


## v0.3.0 (2015-07-27)

### Unknown

* 0.3.0 ([`d633a28`](https://github.com/python-semantic-release/python-semantic-release/commit/d633a2811f2e14581793ebdf08b852dc6024dd44))

* Add info about tagging in readme ([`914c78f`](https://github.com/python-semantic-release/python-semantic-release/commit/914c78f0e1e15043c080e6d1ee56eccb5a70dd7d))

* :sparkles: Add support for tagging releases ([`5f4736f`](https://github.com/python-semantic-release/python-semantic-release/commit/5f4736f4e41bc96d36caa76ca58be0e1e7931069))

* :bug: Fix issue with committing the same version # ([`441798a`](https://github.com/python-semantic-release/python-semantic-release/commit/441798a223195138c0d3d2c51fc916137fef9a6c))

* Remove patch as default for untagged history ([`e44e2a1`](https://github.com/python-semantic-release/python-semantic-release/commit/e44e2a166033b75f75351825f7e4e0866bb7c45b))

* Restructure and add tests ([`4546e1e`](https://github.com/python-semantic-release/python-semantic-release/commit/4546e1e11429026c1a5410e17f8c5f866cfe5833))


## v0.2.0 (2015-07-27)

### Unknown

* 0.2.0 ([`c3bad90`](https://github.com/python-semantic-release/python-semantic-release/commit/c3bad90b53cc3312795da18881e6405d9cb8cdfc))

* Remove apt dependencies from frigg settings ([`d942a32`](https://github.com/python-semantic-release/python-semantic-release/commit/d942a32bd475b3541c207069bd43d88f60a310a0))

* Fix get_commit_log ([`9af798a`](https://github.com/python-semantic-release/python-semantic-release/commit/9af798abab0d0b69c36134f0189745e9703dbfba))

* Remove pygit2 and add gitpython ([`8165a2e`](https://github.com/python-semantic-release/python-semantic-release/commit/8165a2eef2c6eea88bfa52e6db37abc7374cccba))

* Add test to check which parts of the git log is considered ([`bb384b1`](https://github.com/python-semantic-release/python-semantic-release/commit/bb384b16d649ed2bb0f30cd3356c0e78f6e06e11))

* :sparkles: Add noop mode

Fixes #4 ([`44c2039`](https://github.com/python-semantic-release/python-semantic-release/commit/44c203989aabc9366ba42ed2bc40eaccd7ac891c))

* Add docstrings in cli ([`315f6d2`](https://github.com/python-semantic-release/python-semantic-release/commit/315f6d2e3c80c309e80733234ab123d07c10779d))

* Add installation of python3-cffi to frigg settings ([`aa38ca8`](https://github.com/python-semantic-release/python-semantic-release/commit/aa38ca8c5c64a583ecc4fb78c4789a18a031ceae))

* Add installation of libgit2-dev in frigg settings ([`ff1d72b`](https://github.com/python-semantic-release/python-semantic-release/commit/ff1d72b8f4a8e55317d3f3b0efebaeaf67fb8f63))

* Remove the this is not usable yet warning from readme ([`b14b468`](https://github.com/python-semantic-release/python-semantic-release/commit/b14b468f96211fd754f7441b8c8ca371e9cd5ce1))

* Update usage docs in readme ([`1f753e6`](https://github.com/python-semantic-release/python-semantic-release/commit/1f753e631b9b7e9d4234779ddaac31532ed77b88))

* Remove note about :arrow_up: in readme ([`1554051`](https://github.com/python-semantic-release/python-semantic-release/commit/1554051d9e061094bc191812348c32c22d3d5f40))

* Update config docs in readme ([`06a261f`](https://github.com/python-semantic-release/python-semantic-release/commit/06a261f14426c43713bb9ec32a87066ce2adb010))


## v0.1.1 (2015-07-27)

### Unknown

* 0.1.1 ([`54a98fe`](https://github.com/python-semantic-release/python-semantic-release/commit/54a98fedbf5f8a3898d0d9c27bca20e9b8a382e5))

* Fix libgit install in frigg settings ([`bd991c3`](https://github.com/python-semantic-release/python-semantic-release/commit/bd991c3b3e1f69f86b1f6ca538e57b3ba365e376))

* :bug: Fix entry point ([`bd7ce7f`](https://github.com/python-semantic-release/python-semantic-release/commit/bd7ce7f47c49e2027767fb770024a0d4033299fa))

* Fix badges ([`1e5df79`](https://github.com/python-semantic-release/python-semantic-release/commit/1e5df79aa104768078e6e66d559ab88b751cc0a3))

* Add libgit2 to frigg settings ([`d55f25c`](https://github.com/python-semantic-release/python-semantic-release/commit/d55f25cac13625037c5154e3cdd7dbb9bb88e350))

* Update readme ([`e8a6dd9`](https://github.com/python-semantic-release/python-semantic-release/commit/e8a6dd9e264a3e2d4186c323f7b544d4e42754b1))


## v0.1.0 (2015-07-27)

### Unknown

* 0.1.0 ([`30d5f43`](https://github.com/python-semantic-release/python-semantic-release/commit/30d5f4376dc540548f68da921bd87ae7b21e7996))

* Add commiting of new version ([`6865d4b`](https://github.com/python-semantic-release/python-semantic-release/commit/6865d4b9d39027effe1902b9c50479c832650f68))

* Add detection of change level ([`06c5ac4`](https://github.com/python-semantic-release/python-semantic-release/commit/06c5ac4ce945223452c1331371c74130a2fc4b49))

* Fix coverage settings ([`4b80fab`](https://github.com/python-semantic-release/python-semantic-release/commit/4b80fab7433a215c09a68b041fef9db2286f8428))

* :sparkles: Implement setting of new version ([`a2ad75b`](https://github.com/python-semantic-release/python-semantic-release/commit/a2ad75b8dac515d1bbc49c32257c62a7da59e2e1))

* :sparkles: Add loading of config ([`51c5e93`](https://github.com/python-semantic-release/python-semantic-release/commit/51c5e93adf2c4d4193d94cce2b661da7fb75138e))

* Fix readme badges ([`a3cc59b`](https://github.com/python-semantic-release/python-semantic-release/commit/a3cc59b3471294ed0875624889dfde8cf8c6402f))

* Update readme ([`2b64782`](https://github.com/python-semantic-release/python-semantic-release/commit/2b64782e3fd78aec1e9f8d8cd391efc8eb3a4416))

* Fix isort ([`11feb93`](https://github.com/python-semantic-release/python-semantic-release/commit/11feb93c23c2bb51480191c5035fa92a7316e546))

* :sparkles: Add better force options ([`c6b4fe9`](https://github.com/python-semantic-release/python-semantic-release/commit/c6b4fe999531516ff5657541e894c3156deffbcb))

* Remove print usage ([`5ca8957`](https://github.com/python-semantic-release/python-semantic-release/commit/5ca8957b3974fdfa46fb66199f5848aa2711a49e))

* :sparkles: Implement get_new_version with semver ([`4bb1f10`](https://github.com/python-semantic-release/python-semantic-release/commit/4bb1f10fba27256a4982ad2ff4e2478ace7893a7))

* :sparkles: Implement get_current_version ([`49de531`](https://github.com/python-semantic-release/python-semantic-release/commit/49de531900b8d3cde4ae36d1f58f26da196e8177))

* :sparkles: Add basic cli interface ([`ff03d6e`](https://github.com/python-semantic-release/python-semantic-release/commit/ff03d6e796ffee498e21c1457fd1c356418cc5e6))

* :sparkles: Add project structure ([`57f4c2b`](https://github.com/python-semantic-release/python-semantic-release/commit/57f4c2bdbfe88f6318c87bf6b2fbf851bc9f5a90))

* Add a plan to the readme ([`6f87d66`](https://github.com/python-semantic-release/python-semantic-release/commit/6f87d6691f95c6dd652ba5fdadf155e9a194bfb6))

* Initial commit ([`94abb4e`](https://github.com/python-semantic-release/python-semantic-release/commit/94abb4e631d363f1f7ffcf85f026fc57845d4c1c))<|MERGE_RESOLUTION|>--- conflicted
+++ resolved
@@ -1,8 +1,85 @@
 # CHANGELOG
 
 
-<<<<<<< HEAD
-=======
+
+## v8.0.0-rc.1 (2023-06-17)
+
+### Feature
+
+* feat: promote to rc ([`8b89ecd`](https://github.com/python-semantic-release/python-semantic-release/commit/8b89ecdcca8cf19035bfc8f186d812b9070c11a0))
+
+### Fix
+
+* fix: pin Debian version in Dockerfile ([`d17ec69`](https://github.com/python-semantic-release/python-semantic-release/commit/d17ec69ccaa8236da88b6bb7d70601cfbae3919d))
+
+
+## v8.0.0-alpha.8 (2023-06-13)
+
+### Ci
+
+* ci: pass tag output and conditionally execute publish steps ([`d568c69`](https://github.com/python-semantic-release/python-semantic-release/commit/d568c69db71bc756e3081a5f2e1331de3118a8e6))
+
+### Fix
+
+* fix: correct assets type in configuration (#603)
+
+* change raw config assets type
+
+* fix: correct assets type-annotation for RuntimeContext
+
+---------
+
+Co-authored-by: Bernard Cooke &lt;bernard-cooke@hotmail.com&gt; ([`0e85b94`](https://github.com/python-semantic-release/python-semantic-release/commit/0e85b94100d4168b8db61feea1ad0d19eed2f098))
+
+### Test
+
+* test: separate command line tests by stdout and stderr ([`01fa1b6`](https://github.com/python-semantic-release/python-semantic-release/commit/01fa1b61195223aac9d262d1d17bca462b5077f9))
+
+
+## v8.0.0-alpha.7 (2023-06-11)
+
+### Documentation
+
+* docs: convert to Furo theme ([`e02547e`](https://github.com/python-semantic-release/python-semantic-release/commit/e02547e6a7ace836398c2401f322207e37f560a4))
+
+* docs: update docs with additional required permissions ([`8d09c30`](https://github.com/python-semantic-release/python-semantic-release/commit/8d09c3055528867a8f6ae3eda0cff511f2b7c7b1))
+
+### Feature
+
+* feat: add --skip-build option ([`f3b7600`](https://github.com/python-semantic-release/python-semantic-release/commit/f3b7600332b2a391de0820872a7854945b6698fd))
+
+* feat: add Strict Mode ([`2a128de`](https://github.com/python-semantic-release/python-semantic-release/commit/2a128dedcfdd072791d9851e93d1af93d1845caa))
+
+* feat: add option to specify tag to publish to in publish command ([`89de15f`](https://github.com/python-semantic-release/python-semantic-release/commit/89de15f98f36adaabd25311259452c7e8182eee3))
+
+
+## v8.0.0-alpha.6 (2023-06-04)
+
+### Ci
+
+* ci: contents permission for workflow ([`897dd8d`](https://github.com/python-semantic-release/python-semantic-release/commit/897dd8d8452a279027ac20319312ac28d931c5e6))
+
+* ci: add verbosity ([`adf4e54`](https://github.com/python-semantic-release/python-semantic-release/commit/adf4e54459b68c375c804ffeae4e566d799883ff))
+
+### Feature
+
+* feat: make it easier to access commit messages in ParsedCommits ([`bfb0cea`](https://github.com/python-semantic-release/python-semantic-release/commit/bfb0cea2fbc6e9ce82f548fb2176310279e82afd))
+
+### Fix
+
+* fix: caching for repo owner and name ([`67572bd`](https://github.com/python-semantic-release/python-semantic-release/commit/67572bd85f08e722a1c483defd8bc9c1df5790bf))
+
+* fix: add logging for token auth, use token for push ([`d5ed644`](https://github.com/python-semantic-release/python-semantic-release/commit/d5ed64497b79ac83e8239a36ab3d1ad65d0b4c44))
+
+* fix: make additional attributes available for template authors ([`4e2fcbe`](https://github.com/python-semantic-release/python-semantic-release/commit/4e2fcbe0ddebe70676bbeb3ff13807825b926ec1))
+
+* fix: correct handling of build commands ([`99f91d8`](https://github.com/python-semantic-release/python-semantic-release/commit/99f91d87de93e991b411e9c44ee91e20c13aab72))
+
+### Unknown
+
+* Merge branch &#39;master&#39; into 8.0.x ([`49d9e27`](https://github.com/python-semantic-release/python-semantic-release/commit/49d9e27d6c65ea769bb1a8c786b25a78515bf6b8))
+
+
 ## v7.34.6 (2023-06-17)
 
 ### Fix
@@ -24,89 +101,6 @@
 ## v7.34.3 (2023-06-01)
 
 ### Fix
->>>>>>> c633414a
-
-## v8.0.0-rc.1 (2023-06-17)
-
-### Feature
-
-* feat: promote to rc ([`8b89ecd`](https://github.com/python-semantic-release/python-semantic-release/commit/8b89ecdcca8cf19035bfc8f186d812b9070c11a0))
-
-### Fix
-
-* fix: pin Debian version in Dockerfile ([`d17ec69`](https://github.com/python-semantic-release/python-semantic-release/commit/d17ec69ccaa8236da88b6bb7d70601cfbae3919d))
-
-
-## v8.0.0-alpha.8 (2023-06-13)
-
-### Ci
-
-* ci: pass tag output and conditionally execute publish steps ([`d568c69`](https://github.com/python-semantic-release/python-semantic-release/commit/d568c69db71bc756e3081a5f2e1331de3118a8e6))
-
-### Fix
-
-* fix: correct assets type in configuration (#603)
-
-* change raw config assets type
-
-* fix: correct assets type-annotation for RuntimeContext
-
----------
-
-Co-authored-by: Bernard Cooke &lt;bernard-cooke@hotmail.com&gt; ([`0e85b94`](https://github.com/python-semantic-release/python-semantic-release/commit/0e85b94100d4168b8db61feea1ad0d19eed2f098))
-
-### Test
-
-* test: separate command line tests by stdout and stderr ([`01fa1b6`](https://github.com/python-semantic-release/python-semantic-release/commit/01fa1b61195223aac9d262d1d17bca462b5077f9))
-
-
-## v8.0.0-alpha.7 (2023-06-11)
-
-### Documentation
-
-* docs: convert to Furo theme ([`e02547e`](https://github.com/python-semantic-release/python-semantic-release/commit/e02547e6a7ace836398c2401f322207e37f560a4))
-
-* docs: update docs with additional required permissions ([`8d09c30`](https://github.com/python-semantic-release/python-semantic-release/commit/8d09c3055528867a8f6ae3eda0cff511f2b7c7b1))
-
-### Feature
-
-* feat: add --skip-build option ([`f3b7600`](https://github.com/python-semantic-release/python-semantic-release/commit/f3b7600332b2a391de0820872a7854945b6698fd))
-
-* feat: add Strict Mode ([`2a128de`](https://github.com/python-semantic-release/python-semantic-release/commit/2a128dedcfdd072791d9851e93d1af93d1845caa))
-
-* feat: add option to specify tag to publish to in publish command ([`89de15f`](https://github.com/python-semantic-release/python-semantic-release/commit/89de15f98f36adaabd25311259452c7e8182eee3))
-
-
-## v8.0.0-alpha.6 (2023-06-04)
-
-### Ci
-
-* ci: contents permission for workflow ([`897dd8d`](https://github.com/python-semantic-release/python-semantic-release/commit/897dd8d8452a279027ac20319312ac28d931c5e6))
-
-* ci: add verbosity ([`adf4e54`](https://github.com/python-semantic-release/python-semantic-release/commit/adf4e54459b68c375c804ffeae4e566d799883ff))
-
-### Feature
-
-* feat: make it easier to access commit messages in ParsedCommits ([`bfb0cea`](https://github.com/python-semantic-release/python-semantic-release/commit/bfb0cea2fbc6e9ce82f548fb2176310279e82afd))
-
-### Fix
-
-* fix: caching for repo owner and name ([`67572bd`](https://github.com/python-semantic-release/python-semantic-release/commit/67572bd85f08e722a1c483defd8bc9c1df5790bf))
-
-* fix: add logging for token auth, use token for push ([`d5ed644`](https://github.com/python-semantic-release/python-semantic-release/commit/d5ed64497b79ac83e8239a36ab3d1ad65d0b4c44))
-
-* fix: make additional attributes available for template authors ([`4e2fcbe`](https://github.com/python-semantic-release/python-semantic-release/commit/4e2fcbe0ddebe70676bbeb3ff13807825b926ec1))
-
-* fix: correct handling of build commands ([`99f91d8`](https://github.com/python-semantic-release/python-semantic-release/commit/99f91d87de93e991b411e9c44ee91e20c13aab72))
-
-### Unknown
-
-* Merge branch &#39;master&#39; into 8.0.x ([`49d9e27`](https://github.com/python-semantic-release/python-semantic-release/commit/49d9e27d6c65ea769bb1a8c786b25a78515bf6b8))
-
-
-## v7.34.3 (2023-06-01)
-
-### Fix
 
 * fix: generate markdown linter compliant changelog headers &amp; lists (#597)
 
@@ -142,7 +136,7 @@
 
 * fix: generate markdown linter compliant changelog headers &amp; lists (#594)
 
-Add an extra new line after each header and between sections to fix 2 markdownlint errors
+Add an extra new line after each header and between sections to fix 2 markdownlint errors
 for changelogs generated by this package ([`9d9d403`](https://github.com/python-semantic-release/python-semantic-release/commit/9d9d40305c499c907335abe313e3ed122db0b154))
 
 ### Style
@@ -164,9 +158,9 @@
 
 * feat: add option to only parse commits for current working directory (#509)
 
-When running the application from a sub-directory in the VCS, the option
-use_only_cwd_commits will filter out commits that does not changes the
-current working directory, similar to running commands like
+When running the application from a sub-directory in the VCS, the option
+use_only_cwd_commits will filter out commits that does not changes the
+current working directory, similar to running commands like
 `git log -- .` in a sub-directory. ([`cdf8116`](https://github.com/python-semantic-release/python-semantic-release/commit/cdf8116c1e415363b10a01f541873e04ad874220))
 
 ### Fix
@@ -180,22 +174,22 @@
 
 * docs: update broken badge and add links (#591)
 
-The &#34;Test Status&#34; badge was updated to address a recent breaking change in the
-GitHub actions API. All the badges updated to add links to the appropriate
+The &#34;Test Status&#34; badge was updated to address a recent breaking change in the
+GitHub actions API. All the badges updated to add links to the appropriate
 resources for end-user convenience. ([`0c23447`](https://github.com/python-semantic-release/python-semantic-release/commit/0c234475d27ad887b19170c82deb80293b3a95f1))
 
 ### Fix
 
 * fix: update docs and default config for gitmoji changes (#590)
 
-* fix: update docs and default config for gitmoji changes
-
-PR #582 updated to the latest Gitmojis release however the documentation and
-default config options still referenced old and unsupported Gitmojis.
-
-* fix: update sphinx dep
-
-I could only build the documentation locally by updating Sphinx to the latest
+* fix: update docs and default config for gitmoji changes
+
+PR #582 updated to the latest Gitmojis release however the documentation and
+default config options still referenced old and unsupported Gitmojis.
+
+* fix: update sphinx dep
+
+I could only build the documentation locally by updating Sphinx to the latest
 1.x version. ([`192da6e`](https://github.com/python-semantic-release/python-semantic-release/commit/192da6e1352298b48630423d50191070a1c5ab24))
 
 
@@ -301,16 +295,16 @@
 
 * docs: spelling and grammar in `travis.rst` (#556)
 
-- spelling
-- subject-verb agreement
-- remove verbiage
-
+- spelling
+- subject-verb agreement
+- remove verbiage
+
 Signed-off-by: Vladislav Doster &lt;mvdoster@gmail.com&gt; ([`3a76e9d`](https://github.com/python-semantic-release/python-semantic-release/commit/3a76e9d7505c421009eb3e953c32cccac2e70e07))
 
 * docs: grammar in `docs/troubleshooting.rst` (#557)
 
-- change contraction to a possessive pronoun
-
+- change contraction to a possessive pronoun
+
 Signed-off-by: Vladislav Doster &lt;mvdoster@gmail.com&gt; ([`bbe754a`](https://github.com/python-semantic-release/python-semantic-release/commit/bbe754a3db9ce7132749e7902fe118b52f48ee42))
 
 ### Fix
@@ -359,11 +353,11 @@
 
 * ci: remove python3.6 from GHA, add python3.10 and python3.11 (#541)
 
-* ci: remove python3.6 from GHA, add python3.10 and python3.11
-
-GHA workflows are failing without this, due to
-https://github.com/actions/setup-python/issues/544\#issuecomment-1332535877
-
+* ci: remove python3.6 from GHA, add python3.10 and python3.11
+
+GHA workflows are failing without this, due to
+https://github.com/actions/setup-python/issues/544\#issuecomment-1332535877
+
 * fix: upgrade pytest ([`8e4aa0e`](https://github.com/python-semantic-release/python-semantic-release/commit/8e4aa0e30438291ade98604a18aeb372f0d0b52f))
 
 ### Feature
@@ -382,17 +376,17 @@
 
 * fix: changelog release commit search logic (#530)
 
-* Fixes changelog release commit search logic
-
-Running `semantic-release changelog` currently fails to identify &#34;the last commit in [a] release&#34; because the compared commit messages have superfluous whitespace.
-Likely related to the issue causing: https://github.com/relekang/python-semantic-release/issues/490
-
+* Fixes changelog release commit search logic
+
+Running `semantic-release changelog` currently fails to identify &#34;the last commit in [a] release&#34; because the compared commit messages have superfluous whitespace.
+Likely related to the issue causing: https://github.com/relekang/python-semantic-release/issues/490
+
 * Removes a couple of extra `strip()`s. ([`efb3410`](https://github.com/python-semantic-release/python-semantic-release/commit/efb341036196c39b4694ca4bfa56c6b3e0827c6c))
 
 * fix: bump Dockerfile to use Python 3.10 image (#536)
 
-Fixes #533
-
+Fixes #533
+
 Co-authored-by: Bernard Cooke &lt;bernard.cooke@iotics.com&gt; ([`8f2185d`](https://github.com/python-semantic-release/python-semantic-release/commit/8f2185d570b3966b667ac591ae523812e9d2e00f))
 
 * fix: fix mypy errors for publish ([`b40dd48`](https://github.com/python-semantic-release/python-semantic-release/commit/b40dd484387c1b3f78df53ee2d35e281e8e799c8))
@@ -418,10 +412,10 @@
 
 * ci: Update deprecated actions (#511)
 
-* ci: update depreated actions
-
-* ci: replace deprecated set-output in workflow
-
+* ci: update depreated actions
+
+* ci: replace deprecated set-output in workflow
+
 According to https://github.blog/changelog/2022-10-11-github-actions-deprecating-save-state-and-set-output-commands/ ([`bb09233`](https://github.com/python-semantic-release/python-semantic-release/commit/bb09233b84d153a15784fdf68d7274c9d682c336))
 
 ### Documentation
@@ -592,9 +586,9 @@
 
 * fix: allow changing prerelease tag using CLI flags (#466)
 
-Delay construction of version and release patterns until runtime.
-This will allow to use non-default prerelease tag.
-
+Delay construction of version and release patterns until runtime.
+This will allow to use non-default prerelease tag.
+
 Co-authored-by: Dzmitry Ryzhykau &lt;d.ryzhykau@onesoil.ai&gt; ([`395bf4f`](https://github.com/python-semantic-release/python-semantic-release/commit/395bf4f2de73663c070f37cced85162d41934213))
 
 
@@ -604,8 +598,8 @@
 
 * fix(publish): get version bump for current release (#467)
 
-Replicate the behavior of &#34;version&#34; command in version calculation.
-
+Replicate the behavior of &#34;version&#34; command in version calculation.
+
 Co-authored-by: Dzmitry Ryzhykau &lt;d.ryzhykau@onesoil.ai&gt; ([`dd26888`](https://github.com/python-semantic-release/python-semantic-release/commit/dd26888a923b2f480303c19f1916647de48b02bf))
 
 * fix: add packaging module requirement (#469) ([`b99c9fa`](https://github.com/python-semantic-release/python-semantic-release/commit/b99c9fa88dc25e5ceacb131cd93d9079c4fb2c86))
@@ -679,33 +673,33 @@
 
 * ci: adjust actions test phase to use fetch-depth: 0 to fix ci tests (#446)
 
-Co-authored-by: Sebastian Seith &lt;sebastian@vermill.io&gt;
+Co-authored-by: Sebastian Seith &lt;sebastian@vermill.io&gt;
 Co-authored-by: github-actions &lt;action@github.com&gt; ([`3329eef`](https://github.com/python-semantic-release/python-semantic-release/commit/3329eeffb077f628e4a965bc7fd922d09d6b63da))
 
 ### Feature
 
 * feat: allow using ssh-key to push version while using token to publish to hvcs (#419)
 
-* feat(config): add ignore_token_for_push param
-
-Add ignore_token_for_push parameter that allows using the underlying
-git authentication mechanism for pushing a new version commit and tags
-while also using an specified token to upload dists
-
-* test(config): add test for ignore_token_for_push
-
-Test push_new_version with token while ignore_token_for_push is True
-and False
-
-* docs: add documentation for ignore_token_for_push
-
-* fix(test): override GITHUB_ACTOR env
-
-push_new_version is using GITHUB_ACTOR env var but we did not
-contemplate in our new tests that actually Github actions running the
-tests will populate that var and change the test outcome
-
-Now we control the value of that env var and test for it being present
+* feat(config): add ignore_token_for_push param
+
+Add ignore_token_for_push parameter that allows using the underlying
+git authentication mechanism for pushing a new version commit and tags
+while also using an specified token to upload dists
+
+* test(config): add test for ignore_token_for_push
+
+Test push_new_version with token while ignore_token_for_push is True
+and False
+
+* docs: add documentation for ignore_token_for_push
+
+* fix(test): override GITHUB_ACTOR env
+
+push_new_version is using GITHUB_ACTOR env var but we did not
+contemplate in our new tests that actually Github actions running the
+tests will populate that var and change the test outcome
+
+Now we control the value of that env var and test for it being present
 or not ([`7b2dffa`](https://github.com/python-semantic-release/python-semantic-release/commit/7b2dffadf43c77d5e0eea307aefcee5c7744df5c))
 
 ### Fix
@@ -743,16 +737,16 @@
 
 * chore(dependencies): unpin tomlkit dependency (#429)
 
-- tests for a tomlkit regression don&#39;t fail anymore with newer tomlkit
-- keep comment in setup.py about tomlkit being pinned at some point in time
-
+- tests for a tomlkit regression don&#39;t fail anymore with newer tomlkit
+- keep comment in setup.py about tomlkit being pinned at some point in time
+
 refs #336 ([`8515879`](https://github.com/python-semantic-release/python-semantic-release/commit/85158798ca438c1dafc84036d13c2988c934f02f))
 
 ### Fix
 
 * fix(prerelase): pass prerelease option to get_current_version (#432)
 
-The `get_current_version` function accepts a `prerelease` argument which
+The `get_current_version` function accepts a `prerelease` argument which
 was never passed. ([`aabab0b`](https://github.com/python-semantic-release/python-semantic-release/commit/aabab0b7ce647d25e0c78ae6566f1132ece9fcb9))
 
 ### Style
@@ -766,7 +760,7 @@
 
 * chore(dependencies): extend allowed version range for python-gitlab (#417)
 
-* chore(dependencies): extend allowed version range for python-gitlab
+* chore(dependencies): extend allowed version range for python-gitlab
 * fix(type): ignore mypy errors for dynamic RESTObject ([`8ee4d4b`](https://github.com/python-semantic-release/python-semantic-release/commit/8ee4d4b8dabfa5c6cd2aa6180d4a8da8f3c9554c))
 
 ### Feature
@@ -780,18 +774,18 @@
 
 * feat: add prerelease functionality (#413)
 
-* chore: add initial todos
-* feat: add prerelease tag option
-* feat: add prerelease cli flag
-* feat: omit_pattern for previouse and current version getters
-* feat: print_version with prerelease bump
-* feat: make print_version prerelease ready
-* feat: move prerelease determination to get_new_version
-* test: improve get_last_version test
-* docs: added basic infos about prereleases
-* feat: add prerelease flag to version and publish
-* feat: remove leftover todos
-
+* chore: add initial todos
+* feat: add prerelease tag option
+* feat: add prerelease cli flag
+* feat: omit_pattern for previouse and current version getters
+* feat: print_version with prerelease bump
+* feat: make print_version prerelease ready
+* feat: move prerelease determination to get_new_version
+* test: improve get_last_version test
+* docs: added basic infos about prereleases
+* feat: add prerelease flag to version and publish
+* feat: remove leftover todos
+
 Co-authored-by: Mario Jäckle &lt;m.jaeckle@careerpartner.eu&gt; ([`7064265`](https://github.com/python-semantic-release/python-semantic-release/commit/7064265627a2aba09caa2873d823b594e0e23e77))
 
 ### Style
@@ -812,7 +806,7 @@
 
 * fix(gitea): build status and asset upload (#420)
 
-* fix(gitea): handle list build status response
+* fix(gitea): handle list build status response
 * fix(gitea): use form-data for upload_asset ([`57db81f`](https://github.com/python-semantic-release/python-semantic-release/commit/57db81f4c6b96da8259e3bad9137eaccbcd10f6e))
 
 ### Style
@@ -944,10 +938,10 @@
 
 * feat: allow custom environment variable names (#392)
 
-* GH_TOKEN can now be customized by setting github_token_var
-* GL_TOKEN can now be customized by setting gitlab_token_var
-* PYPI_PASSWORD can now be customized by setting pypi_pass_var
-* PYPI_TOKEN can now be customized by setting pypi_token_var
+* GH_TOKEN can now be customized by setting github_token_var
+* GL_TOKEN can now be customized by setting gitlab_token_var
+* PYPI_PASSWORD can now be customized by setting pypi_pass_var
+* PYPI_TOKEN can now be customized by setting pypi_token_var
 * PYPI_USERNAME can now be customized by setting pypi_user_var ([`372cda3`](https://github.com/python-semantic-release/python-semantic-release/commit/372cda3497f16ead2209e6e1377d38f497144883))
 
 * feat: use gitlab-ci or github actions env vars
@@ -1015,8 +1009,8 @@
 
 * feat: custom git tag format support (#373)
 
-* feat: custom git tag format support
-* test: add git tag format check
+* feat: custom git tag format support
+* test: add git tag format check
 * docs: add tag_format config option ([`1d76632`](https://github.com/python-semantic-release/python-semantic-release/commit/1d76632043bf0b6076d214a63c92013624f4b95e))
 
 
@@ -1062,9 +1056,9 @@
 
 * chore: bump responses to latest version (#343)
 
-The current version has a Deprecation warning:
-
-inspect.getargspec() is deprecated since Python 3.0,
+The current version has a Deprecation warning:
+
+inspect.getargspec() is deprecated since Python 3.0,
 use inspect.signature() or inspect.getfullargspec() ([`e953157`](https://github.com/python-semantic-release/python-semantic-release/commit/e953157125f4528759453218f75b6e51cafd2cc3))
 
 ### Ci
@@ -1247,23 +1241,23 @@
 
 * docs: correct casing on proper nouns (#320)
 
-* docs: correcting Semantic Versioning casing
-
-Semantic Versioning is the name of the specification.
-Therefore it is a proper noun.
-This patch corrects the incorrect casing for Semantic Versioning.
-
-* docs: correcting Python casing
-
+* docs: correcting Semantic Versioning casing
+
+Semantic Versioning is the name of the specification.
+Therefore it is a proper noun.
+This patch corrects the incorrect casing for Semantic Versioning.
+
+* docs: correcting Python casing
+
 This patch corrects the incorrect casing for Python. ([`d51b999`](https://github.com/python-semantic-release/python-semantic-release/commit/d51b999a245a4e56ff7a09d0495c75336f2f150d))
 
 ### Feature
 
 * feat(checks): add support for Jenkins CI (#322)
 
-Includes a ci check handler to verify jenkins.
-Unlike other ci systems jenkins doesn&#39;t generally prefix things with
-`JENKINS` or simply inject `JENKINS=true` Really the only thing that is
+Includes a ci check handler to verify jenkins.
+Unlike other ci systems jenkins doesn&#39;t generally prefix things with
+`JENKINS` or simply inject `JENKINS=true` Really the only thing that is
 immediately identifiable is `JENKINS_URL` ([`3e99855`](https://github.com/python-semantic-release/python-semantic-release/commit/3e99855c6bc72b3e9a572c58cc14e82ddeebfff8))
 
 ### Style
@@ -1281,10 +1275,10 @@
 
 * fix: fix crash when TOML has no PSR section (#319)
 
-* test: reproduce issue with TOML without PSR section
-
-* fix: crash when TOML has no PSR section
-
+* test: reproduce issue with TOML without PSR section
+
+* fix: crash when TOML has no PSR section
+
 * chore: remove unused imports ([`5f8ab99`](https://github.com/python-semantic-release/python-semantic-release/commit/5f8ab99bf7254508f4b38fcddef2bdde8dd15a4c))
 
 
@@ -1307,26 +1301,26 @@
 
 * feat: support toml files for version declaration (#307)
 
-This introduce a new `version_toml` configuration property that behaves
-like `version_pattern` and `version_variable`.
-
-For poetry support, user should now set `version_toml = pyproject.toml:tool.poetry.version`.
-
-This introduce an ABC class, `VersionDeclaration`, that
-can be implemented to add other version declarations with ease.
-
-`toml` dependency has been replaced by `tomlkit`, as this is used
-the library used by poetry to generate the `pyproject.toml` file, and
-is able to keep the ordering of data defined in the file.
-
-Existing `VersionPattern` class has been renamed to
-`PatternVersionDeclaration` and now implements `VersionDeclaration`.
-
-`load_version_patterns()` function has been renamed to
-`load_version_declarations()` and now return a list of
-`VersionDeclaration` implementations.
-
-Close #245
+This introduce a new `version_toml` configuration property that behaves
+like `version_pattern` and `version_variable`.
+
+For poetry support, user should now set `version_toml = pyproject.toml:tool.poetry.version`.
+
+This introduce an ABC class, `VersionDeclaration`, that
+can be implemented to add other version declarations with ease.
+
+`toml` dependency has been replaced by `tomlkit`, as this is used
+the library used by poetry to generate the `pyproject.toml` file, and
+is able to keep the ordering of data defined in the file.
+
+Existing `VersionPattern` class has been renamed to
+`PatternVersionDeclaration` and now implements `VersionDeclaration`.
+
+`load_version_patterns()` function has been renamed to
+`load_version_declarations()` and now return a list of
+`VersionDeclaration` implementations.
+
+Close #245
 Close #275 ([`9b62a7e`](https://github.com/python-semantic-release/python-semantic-release/commit/9b62a7e377378667e716384684a47cdf392093fa))
 
 ### Style
@@ -1346,8 +1340,8 @@
 
 * feat(github): retry GitHub API requests on failure (#314)
 
-* refactor(github): use requests.Session to call raise_for_status
-
+* refactor(github): use requests.Session to call raise_for_status
+
 * fix(github): add retries to github API requests ([`ac241ed`](https://github.com/python-semantic-release/python-semantic-release/commit/ac241edf4de39f4fc0ff561a749fa85caaf9e2ae))
 
 ### Style
@@ -1441,10 +1435,10 @@
 
 * fix(history): coerce version to string (#298)
 
-The changes in #297 mistakenly omitted coercing the return value to a
-string. This resulted in errors like:
-&#34;can only concatenate str (not &#34;VersionInfo&#34;) to str&#34;
-
+The changes in #297 mistakenly omitted coercing the return value to a
+string. This resulted in errors like:
+&#34;can only concatenate str (not &#34;VersionInfo&#34;) to str&#34;
+
 Add test case asserting it&#39;s type str ([`d4cdc3d`](https://github.com/python-semantic-release/python-semantic-release/commit/d4cdc3d3cd2d93f2a78f485e3ea107ac816c7d00))
 
 * fix(history): require semver &gt;= 2.10
@@ -1520,8 +1514,8 @@
 
 * feat(changelog): add PR links in markdown (#282)
 
-GitHub release notes automagically link to the PR, but changelog
-markdown doesn&#39;t. Replace a PR number at the end of a message
+GitHub release notes automagically link to the PR, but changelog
+markdown doesn&#39;t. Replace a PR number at the end of a message
 with a markdown link. ([`0448f6c`](https://github.com/python-semantic-release/python-semantic-release/commit/0448f6c350bbbf239a81fe13dc5f45761efa7673))
 
 ### Style
@@ -1545,7 +1539,7 @@
 
 * refactor(history): move changelog_scope default (#284)
 
-* Move the default for changelog_scope from inline to defaults.cfg.
+* Move the default for changelog_scope from inline to defaults.cfg.
 * Add missing header in docs. ([`b7e1376`](https://github.com/python-semantic-release/python-semantic-release/commit/b7e1376ee1688e5e6dcc069ce623f49e3a389052))
 
 ### Style
@@ -1561,13 +1555,13 @@
 
 * feat(logs): include scope in changelogs (#281)
 
-When the scope is set, include it in changelogs, e.g.
-&#34;feat(x): some description&#34; becomes &#34;**x**: some description&#34;.
-This is similar to how the Node semantic release (and
-conventional-changelog-generator) generates changelogs.
-If scope is not given, it&#39;s omitted.
-
-Add a new config parameter changelog_scope to disable this behavior when
+When the scope is set, include it in changelogs, e.g.
+&#34;feat(x): some description&#34; becomes &#34;**x**: some description&#34;.
+This is similar to how the Node semantic release (and
+conventional-changelog-generator) generates changelogs.
+If scope is not given, it&#39;s omitted.
+
+Add a new config parameter changelog_scope to disable this behavior when
 set to &#39;False&#39; ([`21c96b6`](https://github.com/python-semantic-release/python-semantic-release/commit/21c96b688cc44cc6f45af962ffe6d1f759783f37))
 
 ### Style
@@ -1613,11 +1607,11 @@
 
 * ci: check commit logs with commitlint (#263)
 
-The contributing guide says that the project should itself follow the
-Angular commit convention, but there is nothing to enforce it AFAIK.
-
-I had a similar problem on a project where I&#39;m using
-`python-semantic-release` and I&#39;ve added a Github action to
+The contributing guide says that the project should itself follow the
+Angular commit convention, but there is nothing to enforce it AFAIK.
+
+I had a similar problem on a project where I&#39;m using
+`python-semantic-release` and I&#39;ve added a Github action to
 test it on CI, you might find it useful too. ([`016fde6`](https://github.com/python-semantic-release/python-semantic-release/commit/016fde683924d380d25579bd0cff0c7f8b7b2240))
 
 ### Documentation
@@ -1642,7 +1636,7 @@
 
 * fix: add required to inputs in action metadata (#264)
 
-According to the documentation, `inputs.&lt;input_id&gt;.required` is a
+According to the documentation, `inputs.&lt;input_id&gt;.required` is a
 required field. ([`e76b255`](https://github.com/python-semantic-release/python-semantic-release/commit/e76b255cf7d3d156e3314fc28c54d63fa126e973))
 
 
@@ -1699,8 +1693,8 @@
 
 * docs: give example of multiple build commands (#248)
 
-I had a little trouble figuring out how to use a non-setup.py build
-command, so I thought it would be helpful to update the docs with an
+I had a little trouble figuring out how to use a non-setup.py build
+command, so I thought it would be helpful to update the docs with an
 example of how to do this. ([`65f1ffc`](https://github.com/python-semantic-release/python-semantic-release/commit/65f1ffcc6cac3bf382f4b821ff2be59d04f9f867))
 
 ### Fix
@@ -1718,13 +1712,13 @@
 
 * feat: bump versions in multiple files (#246)
 
-- Add the `version_pattern` setting, which allows version numbers to be
-  identified using arbitrary regular expressions.
-- Refactor the config system to allow non-string data types to be
-  specified in `pyproject.toml`.
-- Multiple files can now be specified by setting `version_variable` or
-  `version_pattern` to a list in `pyproject.toml`.
-
+- Add the `version_pattern` setting, which allows version numbers to be
+  identified using arbitrary regular expressions.
+- Refactor the config system to allow non-string data types to be
+  specified in `pyproject.toml`.
+- Multiple files can now be specified by setting `version_variable` or
+  `version_pattern` to a list in `pyproject.toml`.
+
 Fixes #175 ([`0ba2c47`](https://github.com/python-semantic-release/python-semantic-release/commit/0ba2c473c6e44cc326b3299b6ea3ddde833bdb37))
 
 ### Style
@@ -1745,9 +1739,9 @@
 
 * feat(changelog): add changelog_table component (#242)
 
-Add an alternative changelog component which displays each section as a
-row in a table.
-
+Add an alternative changelog component which displays each section as a
+row in a table.
+
 Fixes #237 ([`fe6a7e7`](https://github.com/python-semantic-release/python-semantic-release/commit/fe6a7e7fa014ffb827a1430dbcc10d1fc84c886b))
 
 ### Style
@@ -1765,25 +1759,25 @@
 
 * feat(changelog): add changelog components (#240)
 
-* feat(changelog): add changelog components
-
-Add the ability to configure sections of the changelog using a
-`changelog_components` option.  Component outputs are separated by a blank
-line and appear in the same order as they were configured.
-
-It is possible to create your own custom components. Each component is a
-function which returns either some text to be added, or None in which case it
-will be skipped.
-
-BREAKING CHANGE: The `compare_url` option has been removed in favor of using
-`changelog_components`. This functionality is now available as the
-`semantic_release.changelog.compare_url` component.
-
-* docs: add documentation for changelog_components
-
-* feat: pass changelog_sections to components
-
-Changelog components may now receive the value of `changelog_sections`,
+* feat(changelog): add changelog components
+
+Add the ability to configure sections of the changelog using a
+`changelog_components` option.  Component outputs are separated by a blank
+line and appear in the same order as they were configured.
+
+It is possible to create your own custom components. Each component is a
+function which returns either some text to be added, or None in which case it
+will be skipped.
+
+BREAKING CHANGE: The `compare_url` option has been removed in favor of using
+`changelog_components`. This functionality is now available as the
+`semantic_release.changelog.compare_url` component.
+
+* docs: add documentation for changelog_components
+
+* feat: pass changelog_sections to components
+
+Changelog components may now receive the value of `changelog_sections`,
 split and ready to use. ([`3e17a98`](https://github.com/python-semantic-release/python-semantic-release/commit/3e17a98d7fa8468868a87e62651ac2c010067711))
 
 ### Style
@@ -1810,30 +1804,30 @@
 
 * feat(history): create emoji parser (#238)
 
-Add a commit parser which uses emojis from https://gitmoji.carloscuesta.me/
-to determine the type of change.
-
-* fix: add emojis to default changelog_sections
-
-* fix: include all parsed types in changelog
-
-This allows emojis to appear in the changelog, as well as configuring
-other types to appear with the Angular parser (I remember someone asking
-for that feature a while ago). All filtering is now done in the
-markdown_changelog function.
-
-* refactor(history): get breaking changes in parser
-
-Move the task of detecting breaking change descriptions into the commit
-parser function, instead of during changelog generation.
-
-This has allowed the emoji parser to also return the regular descriptions as
-breaking change descriptions for commits with :boom:.
-
-BREAKING CHANGE: Custom commit parser functions are now required to pass
-a fifth argument to `ParsedCommit`, which is a list of breaking change
-descriptions.
-
+Add a commit parser which uses emojis from https://gitmoji.carloscuesta.me/
+to determine the type of change.
+
+* fix: add emojis to default changelog_sections
+
+* fix: include all parsed types in changelog
+
+This allows emojis to appear in the changelog, as well as configuring
+other types to appear with the Angular parser (I remember someone asking
+for that feature a while ago). All filtering is now done in the
+markdown_changelog function.
+
+* refactor(history): get breaking changes in parser
+
+Move the task of detecting breaking change descriptions into the commit
+parser function, instead of during changelog generation.
+
+This has allowed the emoji parser to also return the regular descriptions as
+breaking change descriptions for commits with :boom:.
+
+BREAKING CHANGE: Custom commit parser functions are now required to pass
+a fifth argument to `ParsedCommit`, which is a list of breaking change
+descriptions.
+
 * docs: add documentation for emoji parser ([`2e1c50a`](https://github.com/python-semantic-release/python-semantic-release/commit/2e1c50a865628b372f48945a039a3edb38a7cdf0))
 
 ### Style
@@ -2120,24 +2114,24 @@
 
 * fix: Bump dependencies and fix Windows issues on Development (#173)
 
-* Bump dependencies and fix windows issues
-
-* Correctly pass temp dir to test settings
-
-* Remove print call on test settings
-
-* chore: remove py34 and py35 classifiers
-
-* chore: bump twine, requests and python-gitlab
-
-* chore: update tox config to be more granular
-
-* fix: missing mime types on Windows
-
-* chore: bump circleCI and tox python to 3.8
-
-* chore: remove py36 from tox envlist
-
+* Bump dependencies and fix windows issues
+
+* Correctly pass temp dir to test settings
+
+* Remove print call on test settings
+
+* chore: remove py34 and py35 classifiers
+
+* chore: bump twine, requests and python-gitlab
+
+* chore: update tox config to be more granular
+
+* fix: missing mime types on Windows
+
+* chore: bump circleCI and tox python to 3.8
+
+* chore: remove py36 from tox envlist
+
 * chore: isort errors ([`0a6f8c3`](https://github.com/python-semantic-release/python-semantic-release/commit/0a6f8c3842b05f5f424dad5ce1fa5e3823c7e688))
 
 ### Refactor
@@ -2183,10 +2177,10 @@
 
 * feat(build): allow config setting for build command (#195)
 
-* feat(build): allow config setting for build command
-
-BREAKING CHANGE: Previously the build_commands configuration variable set the types of bundles sent to `python setup.py`. It has been replaced by the configuration variable `build_command` which takes the full command e.g. `python setup.py sdist` or `poetry build`.
-
+* feat(build): allow config setting for build command
+
+BREAKING CHANGE: Previously the build_commands configuration variable set the types of bundles sent to `python setup.py`. It has been replaced by the configuration variable `build_command` which takes the full command e.g. `python setup.py sdist` or `poetry build`.
+
 Closes #188 ([`740f4bd`](https://github.com/python-semantic-release/python-semantic-release/commit/740f4bdb26569362acfc80f7e862fc2c750a46dd))
 
 ### Fix
@@ -2284,46 +2278,46 @@
 
 * feat: Upload distribution files to GitHub Releases (#177)
 
-* refactor(github): create upload_asset function
-
-Create a function to call the asset upload API. This will soon be used 
-to upload assets specified by the user.
-
-* refactor(github): infer Content-Type from file extension
-
-Infer the Content-Type header based on the file extension instead of setting it manually.
-
-* refactor(pypi): move building of dists to cli.py
-
-Refactor to have the building/removal of distributions in cli.py instead 
-of within the upload_to_pypi function. This makes way for uploading to 
-other locations, such as GitHub Releases, too.
-
-* feat(github): upload dists to release
-
-Upload Python wheels to the GitHub release. Configured with the option 
-upload_to_release, on by default if using GitHub.
-
-* docs: document upload_to_release config option
-
-* test(github): add tests for Github.upload_dists
-
-* fix(github): fix upload of .whl files
-
-Fix uploading of .whl files due to a missing MIME type (defined custom type as application/x-wheel+zip). Additionally, continue with other uploads even if one fails.
-
-* refactor(cli): additional output during publish
-
-Add some additional output during the publish command.
-
-* refactor(github): move api calls to separate methods
-
-Move each type of GitHub API request into its own method to improve readability.
-
-Re-implementation of #172
-
-* fix: post changelog after PyPI upload
-
+* refactor(github): create upload_asset function
+
+Create a function to call the asset upload API. This will soon be used 
+to upload assets specified by the user.
+
+* refactor(github): infer Content-Type from file extension
+
+Infer the Content-Type header based on the file extension instead of setting it manually.
+
+* refactor(pypi): move building of dists to cli.py
+
+Refactor to have the building/removal of distributions in cli.py instead 
+of within the upload_to_pypi function. This makes way for uploading to 
+other locations, such as GitHub Releases, too.
+
+* feat(github): upload dists to release
+
+Upload Python wheels to the GitHub release. Configured with the option 
+upload_to_release, on by default if using GitHub.
+
+* docs: document upload_to_release config option
+
+* test(github): add tests for Github.upload_dists
+
+* fix(github): fix upload of .whl files
+
+Fix uploading of .whl files due to a missing MIME type (defined custom type as application/x-wheel+zip). Additionally, continue with other uploads even if one fails.
+
+* refactor(cli): additional output during publish
+
+Add some additional output during the publish command.
+
+* refactor(github): move api calls to separate methods
+
+Move each type of GitHub API request into its own method to improve readability.
+
+Re-implementation of #172
+
+* fix: post changelog after PyPI upload
+
 Post the changelog in-between uploading to PyPI and uploading to GitHub Releases. This is so that if the PyPI upload fails, GitHub users will not be notified. GitHub uploads still need to be processed after creating the changelog as the release notes must be published to upload assets to them. ([`e427658`](https://github.com/python-semantic-release/python-semantic-release/commit/e427658e33abf518191498c3142a0f18d3150e07))
 
 ### Fix
@@ -2452,13 +2446,13 @@
 
 * fix: fallback to whole log if correct tag is not available (#157)
 
-The method getting all commits to consider for the release will now test
-whether the version in input is a valid reference. If it is not, it will
-consider the whole log for the repository.
-
-evaluate_version_bump will still consider a message starting with the
-version number as a breaking condition to stop analyzing.
-
+The method getting all commits to consider for the release will now test
+whether the version in input is a valid reference. If it is not, it will
+consider the whole log for the repository.
+
+evaluate_version_bump will still consider a message starting with the
+version number as a breaking condition to stop analyzing.
+
 Fixes #51 ([`252bffd`](https://github.com/python-semantic-release/python-semantic-release/commit/252bffd3be7b6dfcfdb384d24cb1cd83d990fc9a))
 
 
@@ -2468,14 +2462,14 @@
 
 * fix: Set version of click to &gt;=2.0,&lt;8.0. (#155)
 
-* fix: Upgrade to click 7.0.
-
-Fixes #117
-
-* fix: Instead of requiring click 7.0, looks like all tests will pass with at least 2.0.
-
-* Upstream is at ~=7.0, so let&#39;s set the range to less than 8.0.
-
+* fix: Upgrade to click 7.0.
+
+Fixes #117
+
+* fix: Instead of requiring click 7.0, looks like all tests will pass with at least 2.0.
+
+* Upstream is at ~=7.0, so let&#39;s set the range to less than 8.0.
+
 * The string template has no variables, so remove the call to .format() ([`f07c7f6`](https://github.com/python-semantic-release/python-semantic-release/commit/f07c7f653be1c018e443f071d9a196d9293e9521))
 
 
@@ -2692,14 +2686,14 @@
 
 * fix: Maintain version variable formatting on bump (#103)
 
-Small change to the way the version is written to the config file it is read from.  This allows the formatting to be the same as before semantic-release changed it.
-
-Prior behavior
-`my_version_var=&#34;1.2.3&#34;` =&gt; `my_version_var = &#39;1.2.4&#39;`
-
-New behavior
-`my_version_var=&#34;1.2.3&#34;` =&gt; `my_version_var=&#34;1.2.4&#34;`
-
+Small change to the way the version is written to the config file it is read from.  This allows the formatting to be the same as before semantic-release changed it.
+
+Prior behavior
+`my_version_var=&#34;1.2.3&#34;` =&gt; `my_version_var = &#39;1.2.4&#39;`
+
+New behavior
+`my_version_var=&#34;1.2.3&#34;` =&gt; `my_version_var=&#34;1.2.4&#34;`
+
 I am using python-semantic-release with a Julia project and this change will allow for consistent formatting in my Project.toml file where the version is maintained ([`bf63156`](https://github.com/python-semantic-release/python-semantic-release/commit/bf63156f60340614fae94c255fb2f097cf317b2b))
 
 * fix: initialize git Repo from current folder
@@ -2828,8 +2822,8 @@
 
 * fix: Change requests from fixed version to version range (#93)
 
-* Change requests version to be more flexible to aid in using this with dev requirements for a release.
-
+* Change requests version to be more flexible to aid in using this with dev requirements for a release.
+
 * revert changes to vcs helpers ([`af3ad59`](https://github.com/python-semantic-release/python-semantic-release/commit/af3ad59f018876e11cc3acdda0b149f8dd5606bd))
 
 ### Refactor
@@ -2901,21 +2895,21 @@
 
 * feat: Add support to finding previous version from tags if not using commit messages (#68)
 
-* feat: Be a bit more forgiving to find previous tags
-
-Now grabs the previous version from tag names if it can&#39;t find it in the commit
-
-* quantifiedcode and flake8 fixes
-
-* Update cli.py
-
+* feat: Be a bit more forgiving to find previous tags
+
+Now grabs the previous version from tag names if it can&#39;t find it in the commit
+
+* quantifiedcode and flake8 fixes
+
+* Update cli.py
+
 * Switch to ImproperConfigurationError ([`6786487`](https://github.com/python-semantic-release/python-semantic-release/commit/6786487ebf4ab481139ef9f43cd74e345debb334))
 
 * feat: Add --retry cli option (#78)
 
-* Add --retry cli option
-* Post changelog correctly
-* Add comments
+* Add --retry cli option
+* Post changelog correctly
+* Add comments
 * Add --retry to the docs ([`3e312c0`](https://github.com/python-semantic-release/python-semantic-release/commit/3e312c0ce79a78d25016a3b294b772983cfb5e0f))
 
 ### Fix
@@ -2951,9 +2945,9 @@
 
 * fix: error when not in git repository (#75)
 
-Fix an error when the program was run in a non-git repository. It would
-not allow the help options to be run.
-
+Fix an error when the program was run in a non-git repository. It would
+not allow the help options to be run.
+
 issue #74 ([`251b190`](https://github.com/python-semantic-release/python-semantic-release/commit/251b190a2fd5df68892346926d447cbc1b32475a))
 
 ### Unknown
@@ -3007,12 +3001,12 @@
 
 * feat: Add git hash to the changelog (#65)
 
-* feat(*): add git hash to the changelog
-
-Add git hash to the changelog to ease finding the specific commit. The hash now is also easily viewable in Github&#39;s tag. see #63 for more information.
-
-* chore(test_history): fix test errors
-
+* feat(*): add git hash to the changelog
+
+Add git hash to the changelog to ease finding the specific commit. The hash now is also easily viewable in Github&#39;s tag. see #63 for more information.
+
+* chore(test_history): fix test errors
+
 Fix the test errors that would happen after the modification of get_commit_log. ([`628170e`](https://github.com/python-semantic-release/python-semantic-release/commit/628170ebc440fc6abf094dd3e393f40576dedf9b))
 
 ### Fix
@@ -3726,7 +3720,7 @@
 
 * Merge pull request #15 from jezdez/python-2
 
-Add Python 2.7 support. Fix #10.
+Add Python 2.7 support. Fix #10.
 :sparkles: ([`5daabb7`](https://github.com/python-semantic-release/python-semantic-release/commit/5daabb75eb9145566a2a7c2a9e64439df7cd85f1))
 
 * Add Python 2.7 support. Fix #10. ([`c05e13f`](https://github.com/python-semantic-release/python-semantic-release/commit/c05e13f22163237e963c493ffeda7e140f0202c6))
